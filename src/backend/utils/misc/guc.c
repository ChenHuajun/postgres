/*--------------------------------------------------------------------
 * guc.c
 *
 * Support for grand unified configuration scheme, including SET
 * command, configuration file, and command line options.
 * See src/backend/utils/misc/README for more information.
 *
 *
 * Copyright (c) 2000-2020, PostgreSQL Global Development Group
 * Written by Peter Eisentraut <peter_e@gmx.net>.
 *
 * IDENTIFICATION
 *	  src/backend/utils/misc/guc.c
 *
 *--------------------------------------------------------------------
 */
#include "postgres.h"

#include <ctype.h>
#include <float.h>
#include <math.h>
#include <limits.h>
#ifndef WIN32
#include <sys/mman.h>
#endif
#include <sys/stat.h>
#ifdef HAVE_SYSLOG
#include <syslog.h>
#endif
#include <unistd.h>

#include "access/commit_ts.h"
#include "access/gin.h"
#include "access/rmgr.h"
#include "access/tableam.h"
#include "access/transam.h"
#include "access/twophase.h"
#include "access/xact.h"
#include "access/xlog_internal.h"
#include "catalog/namespace.h"
#include "catalog/pg_authid.h"
#include "catalog/storage.h"
#include "commands/async.h"
#include "commands/prepare.h"
#include "commands/trigger.h"
#include "commands/user.h"
#include "commands/vacuum.h"
#include "commands/variable.h"
#include "common/string.h"
#include "funcapi.h"
#include "jit/jit.h"
#include "libpq/auth.h"
#include "libpq/libpq.h"
#include "libpq/pqformat.h"
#include "miscadmin.h"
#include "optimizer/cost.h"
#include "optimizer/geqo.h"
#include "optimizer/optimizer.h"
#include "optimizer/paths.h"
#include "optimizer/planmain.h"
#include "parser/parse_expr.h"
#include "parser/parse_type.h"
#include "parser/parser.h"
#include "parser/scansup.h"
#include "pgstat.h"
#include "postmaster/autovacuum.h"
#include "postmaster/bgworker_internals.h"
#include "postmaster/bgwriter.h"
#include "postmaster/postmaster.h"
#include "postmaster/syslogger.h"
#include "postmaster/walwriter.h"
#include "replication/logicallauncher.h"
#include "replication/reorderbuffer.h"
#include "replication/slot.h"
#include "replication/syncrep.h"
#include "replication/walreceiver.h"
#include "replication/walsender.h"
#include "storage/bufmgr.h"
#include "storage/dsm_impl.h"
#include "storage/fd.h"
#include "storage/large_object.h"
#include "storage/pg_shmem.h"
#include "storage/page_compression.h"
#include "storage/predicate.h"
#include "storage/proc.h"
#include "storage/standby.h"
#include "tcop/tcopprot.h"
#include "tsearch/ts_cache.h"
#include "utils/acl.h"
#include "utils/builtins.h"
#include "utils/bytea.h"
#include "utils/float.h"
#include "utils/guc_tables.h"
#include "utils/memutils.h"
#include "utils/pg_locale.h"
#include "utils/pg_lsn.h"
#include "utils/plancache.h"
#include "utils/portal.h"
#include "utils/ps_status.h"
#include "utils/rls.h"
#include "utils/snapmgr.h"
#include "utils/tzparser.h"
#include "utils/varlena.h"
#include "utils/xml.h"

#ifndef PG_KRB_SRVTAB
#define PG_KRB_SRVTAB ""
#endif

#define CONFIG_FILENAME "postgresql.conf"
#define HBA_FILENAME	"pg_hba.conf"
#define IDENT_FILENAME	"pg_ident.conf"

#ifdef EXEC_BACKEND
#define CONFIG_EXEC_PARAMS "global/config_exec_params"
#define CONFIG_EXEC_PARAMS_NEW "global/config_exec_params.new"
#endif

/*
 * Precision with which REAL type guc values are to be printed for GUC
 * serialization.
 */
#define REALTYPE_PRECISION 17

/* XXX these should appear in other modules' header files */
extern bool Log_disconnections;
extern int	CommitDelay;
extern int	CommitSiblings;
extern char *default_tablespace;
extern char *temp_tablespaces;
extern bool ignore_checksum_failure;
extern bool ignore_invalid_pages;
extern bool synchronize_seqscans;

#ifdef TRACE_SYNCSCAN
extern bool trace_syncscan;
#endif
#ifdef DEBUG_BOUNDED_SORT
extern bool optimize_bounded_sort;
#endif

static int	GUC_check_errcode_value;

/* global variables for check hook support */
char	   *GUC_check_errmsg_string;
char	   *GUC_check_errdetail_string;
char	   *GUC_check_errhint_string;

static void do_serialize(char **destptr, Size *maxbytes, const char *fmt,...) pg_attribute_printf(3, 4);

static void set_config_sourcefile(const char *name, char *sourcefile,
								  int sourceline);
static bool call_bool_check_hook(struct config_bool *conf, bool *newval,
								 void **extra, GucSource source, int elevel);
static bool call_int_check_hook(struct config_int *conf, int *newval,
								void **extra, GucSource source, int elevel);
static bool call_real_check_hook(struct config_real *conf, double *newval,
								 void **extra, GucSource source, int elevel);
static bool call_string_check_hook(struct config_string *conf, char **newval,
								   void **extra, GucSource source, int elevel);
static bool call_enum_check_hook(struct config_enum *conf, int *newval,
								 void **extra, GucSource source, int elevel);

static bool check_log_destination(char **newval, void **extra, GucSource source);
static void assign_log_destination(const char *newval, void *extra);

static bool check_wal_consistency_checking(char **newval, void **extra,
										   GucSource source);
static void assign_wal_consistency_checking(const char *newval, void *extra);

#ifdef HAVE_SYSLOG
static int	syslog_facility = LOG_LOCAL0;
#else
static int	syslog_facility = 0;
#endif

static void assign_syslog_facility(int newval, void *extra);
static void assign_syslog_ident(const char *newval, void *extra);
static void assign_session_replication_role(int newval, void *extra);
static bool check_temp_buffers(int *newval, void **extra, GucSource source);
static bool check_bonjour(bool *newval, void **extra, GucSource source);
static bool check_ssl(bool *newval, void **extra, GucSource source);
static bool check_stage_log_stats(bool *newval, void **extra, GucSource source);
static bool check_log_stats(bool *newval, void **extra, GucSource source);
static bool check_canonical_path(char **newval, void **extra, GucSource source);
static bool check_timezone_abbreviations(char **newval, void **extra, GucSource source);
static void assign_timezone_abbreviations(const char *newval, void *extra);
static void pg_timezone_abbrev_initialize(void);
static const char *show_archive_command(void);
static void assign_tcp_keepalives_idle(int newval, void *extra);
static void assign_tcp_keepalives_interval(int newval, void *extra);
static void assign_tcp_keepalives_count(int newval, void *extra);
static void assign_tcp_user_timeout(int newval, void *extra);
static const char *show_tcp_keepalives_idle(void);
static const char *show_tcp_keepalives_interval(void);
static const char *show_tcp_keepalives_count(void);
static const char *show_tcp_user_timeout(void);
static bool check_maxconnections(int *newval, void **extra, GucSource source);
static bool check_max_worker_processes(int *newval, void **extra, GucSource source);
static bool check_autovacuum_max_workers(int *newval, void **extra, GucSource source);
static bool check_max_wal_senders(int *newval, void **extra, GucSource source);
static bool check_autovacuum_work_mem(int *newval, void **extra, GucSource source);
static bool check_effective_io_concurrency(int *newval, void **extra, GucSource source);
static bool check_maintenance_io_concurrency(int *newval, void **extra, GucSource source);
static bool check_huge_page_size(int *newval, void **extra, GucSource source);
static void assign_pgstat_temp_directory(const char *newval, void *extra);
static bool check_application_name(char **newval, void **extra, GucSource source);
static void assign_application_name(const char *newval, void *extra);
static bool check_cluster_name(char **newval, void **extra, GucSource source);
static const char *show_unix_socket_permissions(void);
static const char *show_log_file_mode(void);
static const char *show_data_directory_mode(void);
static bool check_backtrace_functions(char **newval, void **extra, GucSource source);
static void assign_backtrace_functions(const char *newval, void *extra);
static bool check_recovery_target_timeline(char **newval, void **extra, GucSource source);
static void assign_recovery_target_timeline(const char *newval, void *extra);
static bool check_recovery_target(char **newval, void **extra, GucSource source);
static void assign_recovery_target(const char *newval, void *extra);
static bool check_recovery_target_xid(char **newval, void **extra, GucSource source);
static void assign_recovery_target_xid(const char *newval, void *extra);
static bool check_recovery_target_time(char **newval, void **extra, GucSource source);
static void assign_recovery_target_time(const char *newval, void *extra);
static bool check_recovery_target_name(char **newval, void **extra, GucSource source);
static void assign_recovery_target_name(const char *newval, void *extra);
static bool check_recovery_target_lsn(char **newval, void **extra, GucSource source);
static void assign_recovery_target_lsn(const char *newval, void *extra);
static bool check_primary_slot_name(char **newval, void **extra, GucSource source);
static bool check_default_with_oids(bool *newval, void **extra, GucSource source);

/* Private functions in guc-file.l that need to be called from guc.c */
static ConfigVariable *ProcessConfigFileInternal(GucContext context,
												 bool applySettings, int elevel);


/*
 * Options for enum values defined in this module.
 *
 * NOTE! Option values may not contain double quotes!
 */

static const struct config_enum_entry bytea_output_options[] = {
	{"escape", BYTEA_OUTPUT_ESCAPE, false},
	{"hex", BYTEA_OUTPUT_HEX, false},
	{NULL, 0, false}
};

StaticAssertDecl(lengthof(bytea_output_options) == (BYTEA_OUTPUT_HEX + 2),
				 "array length mismatch");

/*
 * We have different sets for client and server message level options because
 * they sort slightly different (see "log" level), and because "fatal"/"panic"
 * aren't sensible for client_min_messages.
 */
static const struct config_enum_entry client_message_level_options[] = {
	{"debug5", DEBUG5, false},
	{"debug4", DEBUG4, false},
	{"debug3", DEBUG3, false},
	{"debug2", DEBUG2, false},
	{"debug1", DEBUG1, false},
	{"debug", DEBUG2, true},
	{"log", LOG, false},
	{"info", INFO, true},
	{"notice", NOTICE, false},
	{"warning", WARNING, false},
	{"error", ERROR, false},
	{NULL, 0, false}
};

static const struct config_enum_entry server_message_level_options[] = {
	{"debug5", DEBUG5, false},
	{"debug4", DEBUG4, false},
	{"debug3", DEBUG3, false},
	{"debug2", DEBUG2, false},
	{"debug1", DEBUG1, false},
	{"debug", DEBUG2, true},
	{"info", INFO, false},
	{"notice", NOTICE, false},
	{"warning", WARNING, false},
	{"error", ERROR, false},
	{"log", LOG, false},
	{"fatal", FATAL, false},
	{"panic", PANIC, false},
	{NULL, 0, false}
};

static const struct config_enum_entry intervalstyle_options[] = {
	{"postgres", INTSTYLE_POSTGRES, false},
	{"postgres_verbose", INTSTYLE_POSTGRES_VERBOSE, false},
	{"sql_standard", INTSTYLE_SQL_STANDARD, false},
	{"iso_8601", INTSTYLE_ISO_8601, false},
	{NULL, 0, false}
};

StaticAssertDecl(lengthof(intervalstyle_options) == (INTSTYLE_ISO_8601 + 2),
				 "array length mismatch");

static const struct config_enum_entry log_error_verbosity_options[] = {
	{"terse", PGERROR_TERSE, false},
	{"default", PGERROR_DEFAULT, false},
	{"verbose", PGERROR_VERBOSE, false},
	{NULL, 0, false}
};

StaticAssertDecl(lengthof(log_error_verbosity_options) == (PGERROR_VERBOSE + 2),
				 "array length mismatch");

static const struct config_enum_entry log_statement_options[] = {
	{"none", LOGSTMT_NONE, false},
	{"ddl", LOGSTMT_DDL, false},
	{"mod", LOGSTMT_MOD, false},
	{"all", LOGSTMT_ALL, false},
	{NULL, 0, false}
};

StaticAssertDecl(lengthof(log_statement_options) == (LOGSTMT_ALL + 2),
				 "array length mismatch");

static const struct config_enum_entry isolation_level_options[] = {
	{"serializable", XACT_SERIALIZABLE, false},
	{"repeatable read", XACT_REPEATABLE_READ, false},
	{"read committed", XACT_READ_COMMITTED, false},
	{"read uncommitted", XACT_READ_UNCOMMITTED, false},
	{NULL, 0}
};

static const struct config_enum_entry session_replication_role_options[] = {
	{"origin", SESSION_REPLICATION_ROLE_ORIGIN, false},
	{"replica", SESSION_REPLICATION_ROLE_REPLICA, false},
	{"local", SESSION_REPLICATION_ROLE_LOCAL, false},
	{NULL, 0, false}
};

StaticAssertDecl(lengthof(session_replication_role_options) == (SESSION_REPLICATION_ROLE_LOCAL + 2),
				 "array length mismatch");

static const struct config_enum_entry syslog_facility_options[] = {
#ifdef HAVE_SYSLOG
	{"local0", LOG_LOCAL0, false},
	{"local1", LOG_LOCAL1, false},
	{"local2", LOG_LOCAL2, false},
	{"local3", LOG_LOCAL3, false},
	{"local4", LOG_LOCAL4, false},
	{"local5", LOG_LOCAL5, false},
	{"local6", LOG_LOCAL6, false},
	{"local7", LOG_LOCAL7, false},
#else
	{"none", 0, false},
#endif
	{NULL, 0}
};

static const struct config_enum_entry track_function_options[] = {
	{"none", TRACK_FUNC_OFF, false},
	{"pl", TRACK_FUNC_PL, false},
	{"all", TRACK_FUNC_ALL, false},
	{NULL, 0, false}
};

StaticAssertDecl(lengthof(track_function_options) == (TRACK_FUNC_ALL + 2),
				 "array length mismatch");

static const struct config_enum_entry xmlbinary_options[] = {
	{"base64", XMLBINARY_BASE64, false},
	{"hex", XMLBINARY_HEX, false},
	{NULL, 0, false}
};

StaticAssertDecl(lengthof(xmlbinary_options) == (XMLBINARY_HEX + 2),
				 "array length mismatch");

static const struct config_enum_entry xmloption_options[] = {
	{"content", XMLOPTION_CONTENT, false},
	{"document", XMLOPTION_DOCUMENT, false},
	{NULL, 0, false}
};

StaticAssertDecl(lengthof(xmloption_options) == (XMLOPTION_CONTENT + 2),
				 "array length mismatch");

/*
 * Although only "on", "off", and "safe_encoding" are documented, we
 * accept all the likely variants of "on" and "off".
 */
static const struct config_enum_entry backslash_quote_options[] = {
	{"safe_encoding", BACKSLASH_QUOTE_SAFE_ENCODING, false},
	{"on", BACKSLASH_QUOTE_ON, false},
	{"off", BACKSLASH_QUOTE_OFF, false},
	{"true", BACKSLASH_QUOTE_ON, true},
	{"false", BACKSLASH_QUOTE_OFF, true},
	{"yes", BACKSLASH_QUOTE_ON, true},
	{"no", BACKSLASH_QUOTE_OFF, true},
	{"1", BACKSLASH_QUOTE_ON, true},
	{"0", BACKSLASH_QUOTE_OFF, true},
	{NULL, 0, false}
};

/*
 * Although only "on", "off", and "partition" are documented, we
 * accept all the likely variants of "on" and "off".
 */
static const struct config_enum_entry constraint_exclusion_options[] = {
	{"partition", CONSTRAINT_EXCLUSION_PARTITION, false},
	{"on", CONSTRAINT_EXCLUSION_ON, false},
	{"off", CONSTRAINT_EXCLUSION_OFF, false},
	{"true", CONSTRAINT_EXCLUSION_ON, true},
	{"false", CONSTRAINT_EXCLUSION_OFF, true},
	{"yes", CONSTRAINT_EXCLUSION_ON, true},
	{"no", CONSTRAINT_EXCLUSION_OFF, true},
	{"1", CONSTRAINT_EXCLUSION_ON, true},
	{"0", CONSTRAINT_EXCLUSION_OFF, true},
	{NULL, 0, false}
};

/*
 * Although only "on", "off", "remote_apply", "remote_write", and "local" are
 * documented, we accept all the likely variants of "on" and "off".
 */
static const struct config_enum_entry synchronous_commit_options[] = {
	{"local", SYNCHRONOUS_COMMIT_LOCAL_FLUSH, false},
	{"remote_write", SYNCHRONOUS_COMMIT_REMOTE_WRITE, false},
	{"remote_apply", SYNCHRONOUS_COMMIT_REMOTE_APPLY, false},
	{"on", SYNCHRONOUS_COMMIT_ON, false},
	{"off", SYNCHRONOUS_COMMIT_OFF, false},
	{"true", SYNCHRONOUS_COMMIT_ON, true},
	{"false", SYNCHRONOUS_COMMIT_OFF, true},
	{"yes", SYNCHRONOUS_COMMIT_ON, true},
	{"no", SYNCHRONOUS_COMMIT_OFF, true},
	{"1", SYNCHRONOUS_COMMIT_ON, true},
	{"0", SYNCHRONOUS_COMMIT_OFF, true},
	{NULL, 0, false}
};

/*
 * Although only "on", "off", "try" are documented, we accept all the likely
 * variants of "on" and "off".
 */
static const struct config_enum_entry huge_pages_options[] = {
	{"off", HUGE_PAGES_OFF, false},
	{"on", HUGE_PAGES_ON, false},
	{"try", HUGE_PAGES_TRY, false},
	{"true", HUGE_PAGES_ON, true},
	{"false", HUGE_PAGES_OFF, true},
	{"yes", HUGE_PAGES_ON, true},
	{"no", HUGE_PAGES_OFF, true},
	{"1", HUGE_PAGES_ON, true},
	{"0", HUGE_PAGES_OFF, true},
	{NULL, 0, false}
};

static const struct config_enum_entry force_parallel_mode_options[] = {
	{"off", FORCE_PARALLEL_OFF, false},
	{"on", FORCE_PARALLEL_ON, false},
	{"regress", FORCE_PARALLEL_REGRESS, false},
	{"true", FORCE_PARALLEL_ON, true},
	{"false", FORCE_PARALLEL_OFF, true},
	{"yes", FORCE_PARALLEL_ON, true},
	{"no", FORCE_PARALLEL_OFF, true},
	{"1", FORCE_PARALLEL_ON, true},
	{"0", FORCE_PARALLEL_OFF, true},
	{NULL, 0, false}
};

static const struct config_enum_entry plan_cache_mode_options[] = {
	{"auto", PLAN_CACHE_MODE_AUTO, false},
	{"force_generic_plan", PLAN_CACHE_MODE_FORCE_GENERIC_PLAN, false},
	{"force_custom_plan", PLAN_CACHE_MODE_FORCE_CUSTOM_PLAN, false},
	{NULL, 0, false}
};

static const struct config_enum_entry password_encryption_options[] = {
	{"md5", PASSWORD_TYPE_MD5, false},
	{"scram-sha-256", PASSWORD_TYPE_SCRAM_SHA_256, false},
	{NULL, 0, false}
};

const struct config_enum_entry ssl_protocol_versions_info[] = {
	{"", PG_TLS_ANY, false},
	{"TLSv1", PG_TLS1_VERSION, false},
	{"TLSv1.1", PG_TLS1_1_VERSION, false},
	{"TLSv1.2", PG_TLS1_2_VERSION, false},
	{"TLSv1.3", PG_TLS1_3_VERSION, false},
	{NULL, 0, false}
};

StaticAssertDecl(lengthof(ssl_protocol_versions_info) == (PG_TLS1_3_VERSION + 2),
				 "array length mismatch");

static struct config_enum_entry shared_memory_options[] = {
#ifndef WIN32
	{"sysv", SHMEM_TYPE_SYSV, false},
#endif
#ifndef EXEC_BACKEND
	{"mmap", SHMEM_TYPE_MMAP, false},
#endif
#ifdef WIN32
	{"windows", SHMEM_TYPE_WINDOWS, false},
#endif
	{NULL, 0, false}
};

/*
 * Options for enum values stored in other modules
 */
extern const struct config_enum_entry wal_level_options[];
extern const struct config_enum_entry archive_mode_options[];
extern const struct config_enum_entry recovery_target_action_options[];
extern const struct config_enum_entry sync_method_options[];
extern const struct config_enum_entry dynamic_shared_memory_options[];

/*
 * GUC option variables that are exported from this module
 */
bool		log_duration = false;
bool		Debug_print_plan = false;
bool		Debug_print_parse = false;
bool		Debug_print_rewritten = false;
bool		Debug_pretty_print = true;

bool		log_parser_stats = false;
bool		log_planner_stats = false;
bool		log_executor_stats = false;
bool		log_statement_stats = false;	/* this is sort of all three above
											 * together */
bool		log_btree_build_stats = false;
char	   *event_source;

bool		row_security;
bool		check_function_bodies = true;

/*
 * This GUC exists solely for backward compatibility, check its definition for
 * details.
 */
bool		default_with_oids = false;
bool		session_auth_is_superuser;

int			log_min_error_statement = ERROR;
int			log_min_messages = WARNING;
int			client_min_messages = NOTICE;
int			log_min_duration_sample = -1;
int			log_min_duration_statement = -1;
int			log_parameter_max_length = -1;
int			log_parameter_max_length_on_error = 0;
int			log_temp_files = -1;
double		log_statement_sample_rate = 1.0;
double		log_xact_sample_rate = 0;
int			trace_recovery_messages = LOG;
char	   *backtrace_functions;
char	   *backtrace_symbol_list;

int			temp_file_limit = -1;

int			num_temp_buffers = 1024;

char	   *cluster_name = "";
char	   *ConfigFileName;
char	   *HbaFileName;
char	   *IdentFileName;
char	   *external_pid_file;

char	   *pgstat_temp_directory;

char	   *application_name;

int			tcp_keepalives_idle;
int			tcp_keepalives_interval;
int			tcp_keepalives_count;
int			tcp_user_timeout;

/*
 * SSL renegotiation was been removed in PostgreSQL 9.5, but we tolerate it
 * being set to zero (meaning never renegotiate) for backward compatibility.
 * This avoids breaking compatibility with clients that have never supported
 * renegotiation and therefore always try to zero it.
 */
int			ssl_renegotiation_limit;

/*
 * This really belongs in pg_shmem.c, but is defined here so that it doesn't
 * need to be duplicated in all the different implementations of pg_shmem.c.
 */
int			huge_pages;
int			huge_page_size;

/*
 * These variables are all dummies that don't do anything, except in some
 * cases provide the value for SHOW to display.  The real state is elsewhere
 * and is kept in sync by assign_hooks.
 */
static char *syslog_ident_str;
static double phony_random_seed;
static char *client_encoding_string;
static char *datestyle_string;
static char *locale_collate;
static char *locale_ctype;
static char *server_encoding_string;
static char *server_version_string;
static int	server_version_num;
static char *timezone_string;
static char *log_timezone_string;
static char *timezone_abbreviations_string;
static char *data_directory;
static char *session_authorization_string;
static int	max_function_args;
static int	max_index_keys;
static int	max_identifier_length;
static int	block_size;
static int	segment_size;
static int	wal_block_size;
static bool data_checksums;
static bool integer_datetimes;
static bool assert_enabled;
static char *recovery_target_timeline_string;
static char *recovery_target_string;
static char *recovery_target_xid_string;
static char *recovery_target_name_string;
static char *recovery_target_lsn_string;


/* should be static, but commands/variable.c needs to get at this */
char	   *role_string;


/*
 * Displayable names for context types (enum GucContext)
 *
 * Note: these strings are deliberately not localized.
 */
const char *const GucContext_Names[] =
{
	 /* PGC_INTERNAL */ "internal",
	 /* PGC_POSTMASTER */ "postmaster",
	 /* PGC_SIGHUP */ "sighup",
	 /* PGC_SU_BACKEND */ "superuser-backend",
	 /* PGC_BACKEND */ "backend",
	 /* PGC_SUSET */ "superuser",
	 /* PGC_USERSET */ "user"
};

StaticAssertDecl(lengthof(GucContext_Names) == (PGC_USERSET + 1),
				 "array length mismatch");

/*
 * Displayable names for source types (enum GucSource)
 *
 * Note: these strings are deliberately not localized.
 */
const char *const GucSource_Names[] =
{
	 /* PGC_S_DEFAULT */ "default",
	 /* PGC_S_DYNAMIC_DEFAULT */ "default",
	 /* PGC_S_ENV_VAR */ "environment variable",
	 /* PGC_S_FILE */ "configuration file",
	 /* PGC_S_ARGV */ "command line",
	 /* PGC_S_GLOBAL */ "global",
	 /* PGC_S_DATABASE */ "database",
	 /* PGC_S_USER */ "user",
	 /* PGC_S_DATABASE_USER */ "database user",
	 /* PGC_S_CLIENT */ "client",
	 /* PGC_S_OVERRIDE */ "override",
	 /* PGC_S_INTERACTIVE */ "interactive",
	 /* PGC_S_TEST */ "test",
	 /* PGC_S_SESSION */ "session"
};

StaticAssertDecl(lengthof(GucSource_Names) == (PGC_S_SESSION + 1),
				 "array length mismatch");

/*
 * Displayable names for the groupings defined in enum config_group
 */
const char *const config_group_names[] =
{
	/* UNGROUPED */
	gettext_noop("Ungrouped"),
	/* FILE_LOCATIONS */
	gettext_noop("File Locations"),
	/* CONN_AUTH */
	gettext_noop("Connections and Authentication"),
	/* CONN_AUTH_SETTINGS */
	gettext_noop("Connections and Authentication / Connection Settings"),
	/* CONN_AUTH_AUTH */
	gettext_noop("Connections and Authentication / Authentication"),
	/* CONN_AUTH_SSL */
	gettext_noop("Connections and Authentication / SSL"),
	/* RESOURCES */
	gettext_noop("Resource Usage"),
	/* RESOURCES_MEM */
	gettext_noop("Resource Usage / Memory"),
	/* RESOURCES_DISK */
	gettext_noop("Resource Usage / Disk"),
	/* RESOURCES_KERNEL */
	gettext_noop("Resource Usage / Kernel Resources"),
	/* RESOURCES_VACUUM_DELAY */
	gettext_noop("Resource Usage / Cost-Based Vacuum Delay"),
	/* RESOURCES_BGWRITER */
	gettext_noop("Resource Usage / Background Writer"),
	/* RESOURCES_ASYNCHRONOUS */
	gettext_noop("Resource Usage / Asynchronous Behavior"),
	/* WAL */
	gettext_noop("Write-Ahead Log"),
	/* WAL_SETTINGS */
	gettext_noop("Write-Ahead Log / Settings"),
	/* WAL_CHECKPOINTS */
	gettext_noop("Write-Ahead Log / Checkpoints"),
	/* WAL_ARCHIVING */
	gettext_noop("Write-Ahead Log / Archiving"),
	/* WAL_ARCHIVE_RECOVERY */
	gettext_noop("Write-Ahead Log / Archive Recovery"),
	/* WAL_RECOVERY_TARGET */
	gettext_noop("Write-Ahead Log / Recovery Target"),
	/* REPLICATION */
	gettext_noop("Replication"),
	/* REPLICATION_SENDING */
	gettext_noop("Replication / Sending Servers"),
	/* REPLICATION_PRIMARY */
	gettext_noop("Replication / Primary Server"),
	/* REPLICATION_STANDBY */
	gettext_noop("Replication / Standby Servers"),
	/* REPLICATION_SUBSCRIBERS */
	gettext_noop("Replication / Subscribers"),
	/* QUERY_TUNING */
	gettext_noop("Query Tuning"),
	/* QUERY_TUNING_METHOD */
	gettext_noop("Query Tuning / Planner Method Configuration"),
	/* QUERY_TUNING_COST */
	gettext_noop("Query Tuning / Planner Cost Constants"),
	/* QUERY_TUNING_GEQO */
	gettext_noop("Query Tuning / Genetic Query Optimizer"),
	/* QUERY_TUNING_OTHER */
	gettext_noop("Query Tuning / Other Planner Options"),
	/* LOGGING */
	gettext_noop("Reporting and Logging"),
	/* LOGGING_WHERE */
	gettext_noop("Reporting and Logging / Where to Log"),
	/* LOGGING_WHEN */
	gettext_noop("Reporting and Logging / When to Log"),
	/* LOGGING_WHAT */
	gettext_noop("Reporting and Logging / What to Log"),
	/* PROCESS_TITLE */
	gettext_noop("Process Title"),
	/* STATS */
	gettext_noop("Statistics"),
	/* STATS_MONITORING */
	gettext_noop("Statistics / Monitoring"),
	/* STATS_COLLECTOR */
	gettext_noop("Statistics / Query and Index Statistics Collector"),
	/* AUTOVACUUM */
	gettext_noop("Autovacuum"),
	/* CLIENT_CONN */
	gettext_noop("Client Connection Defaults"),
	/* CLIENT_CONN_STATEMENT */
	gettext_noop("Client Connection Defaults / Statement Behavior"),
	/* CLIENT_CONN_LOCALE */
	gettext_noop("Client Connection Defaults / Locale and Formatting"),
	/* CLIENT_CONN_PRELOAD */
	gettext_noop("Client Connection Defaults / Shared Library Preloading"),
	/* CLIENT_CONN_OTHER */
	gettext_noop("Client Connection Defaults / Other Defaults"),
	/* LOCK_MANAGEMENT */
	gettext_noop("Lock Management"),
	/* COMPRESS_OPTIONS */
	gettext_noop("Page Compression"),
	/* COMPAT_OPTIONS */
	gettext_noop("Version and Platform Compatibility"),
	/* COMPAT_OPTIONS_PREVIOUS */
	gettext_noop("Version and Platform Compatibility / Previous PostgreSQL Versions"),
	/* COMPAT_OPTIONS_CLIENT */
	gettext_noop("Version and Platform Compatibility / Other Platforms and Clients"),
	/* ERROR_HANDLING */
	gettext_noop("Error Handling"),
	/* PRESET_OPTIONS */
	gettext_noop("Preset Options"),
	/* CUSTOM_OPTIONS */
	gettext_noop("Customized Options"),
	/* DEVELOPER_OPTIONS */
	gettext_noop("Developer Options"),
	/* help_config wants this array to be null-terminated */
	NULL
};

StaticAssertDecl(lengthof(config_group_names) == (DEVELOPER_OPTIONS + 2),
				 "array length mismatch");

/*
 * Displayable names for GUC variable types (enum config_type)
 *
 * Note: these strings are deliberately not localized.
 */
const char *const config_type_names[] =
{
	 /* PGC_BOOL */ "bool",
	 /* PGC_INT */ "integer",
	 /* PGC_REAL */ "real",
	 /* PGC_STRING */ "string",
	 /* PGC_ENUM */ "enum"
};

StaticAssertDecl(lengthof(config_type_names) == (PGC_ENUM + 1),
				 "array length mismatch");

/*
 * Unit conversion tables.
 *
 * There are two tables, one for memory units, and another for time units.
 * For each supported conversion from one unit to another, we have an entry
 * in the table.
 *
 * To keep things simple, and to avoid possible roundoff error,
 * conversions are never chained.  There needs to be a direct conversion
 * between all units (of the same type).
 *
 * The conversions for each base unit must be kept in order from greatest to
 * smallest human-friendly unit; convert_xxx_from_base_unit() rely on that.
 * (The order of the base-unit groups does not matter.)
 */
#define MAX_UNIT_LEN		3	/* length of longest recognized unit string */

typedef struct
{
	char		unit[MAX_UNIT_LEN + 1]; /* unit, as a string, like "kB" or
										 * "min" */
	int			base_unit;		/* GUC_UNIT_XXX */
	double		multiplier;		/* Factor for converting unit -> base_unit */
} unit_conversion;

/* Ensure that the constants in the tables don't overflow or underflow */
#if BLCKSZ < 1024 || BLCKSZ > (1024*1024)
#error BLCKSZ must be between 1KB and 1MB
#endif
#if XLOG_BLCKSZ < 1024 || XLOG_BLCKSZ > (1024*1024)
#error XLOG_BLCKSZ must be between 1KB and 1MB
#endif

static const char *memory_units_hint = gettext_noop("Valid units for this parameter are \"B\", \"kB\", \"MB\", \"GB\", and \"TB\".");

static const unit_conversion memory_unit_conversion_table[] =
{
	{"TB", GUC_UNIT_BYTE, 1024.0 * 1024.0 * 1024.0 * 1024.0},
	{"GB", GUC_UNIT_BYTE, 1024.0 * 1024.0 * 1024.0},
	{"MB", GUC_UNIT_BYTE, 1024.0 * 1024.0},
	{"kB", GUC_UNIT_BYTE, 1024.0},
	{"B", GUC_UNIT_BYTE, 1.0},

	{"TB", GUC_UNIT_KB, 1024.0 * 1024.0 * 1024.0},
	{"GB", GUC_UNIT_KB, 1024.0 * 1024.0},
	{"MB", GUC_UNIT_KB, 1024.0},
	{"kB", GUC_UNIT_KB, 1.0},
	{"B", GUC_UNIT_KB, 1.0 / 1024.0},

	{"TB", GUC_UNIT_MB, 1024.0 * 1024.0},
	{"GB", GUC_UNIT_MB, 1024.0},
	{"MB", GUC_UNIT_MB, 1.0},
	{"kB", GUC_UNIT_MB, 1.0 / 1024.0},
	{"B", GUC_UNIT_MB, 1.0 / (1024.0 * 1024.0)},

	{"TB", GUC_UNIT_BLOCKS, (1024.0 * 1024.0 * 1024.0) / (BLCKSZ / 1024)},
	{"GB", GUC_UNIT_BLOCKS, (1024.0 * 1024.0) / (BLCKSZ / 1024)},
	{"MB", GUC_UNIT_BLOCKS, 1024.0 / (BLCKSZ / 1024)},
	{"kB", GUC_UNIT_BLOCKS, 1.0 / (BLCKSZ / 1024)},
	{"B", GUC_UNIT_BLOCKS, 1.0 / BLCKSZ},

	{"TB", GUC_UNIT_XBLOCKS, (1024.0 * 1024.0 * 1024.0) / (XLOG_BLCKSZ / 1024)},
	{"GB", GUC_UNIT_XBLOCKS, (1024.0 * 1024.0) / (XLOG_BLCKSZ / 1024)},
	{"MB", GUC_UNIT_XBLOCKS, 1024.0 / (XLOG_BLCKSZ / 1024)},
	{"kB", GUC_UNIT_XBLOCKS, 1.0 / (XLOG_BLCKSZ / 1024)},
	{"B", GUC_UNIT_XBLOCKS, 1.0 / XLOG_BLCKSZ},

	{""}						/* end of table marker */
};

static const char *time_units_hint = gettext_noop("Valid units for this parameter are \"us\", \"ms\", \"s\", \"min\", \"h\", and \"d\".");

static const unit_conversion time_unit_conversion_table[] =
{
	{"d", GUC_UNIT_MS, 1000 * 60 * 60 * 24},
	{"h", GUC_UNIT_MS, 1000 * 60 * 60},
	{"min", GUC_UNIT_MS, 1000 * 60},
	{"s", GUC_UNIT_MS, 1000},
	{"ms", GUC_UNIT_MS, 1},
	{"us", GUC_UNIT_MS, 1.0 / 1000},

	{"d", GUC_UNIT_S, 60 * 60 * 24},
	{"h", GUC_UNIT_S, 60 * 60},
	{"min", GUC_UNIT_S, 60},
	{"s", GUC_UNIT_S, 1},
	{"ms", GUC_UNIT_S, 1.0 / 1000},
	{"us", GUC_UNIT_S, 1.0 / (1000 * 1000)},

	{"d", GUC_UNIT_MIN, 60 * 24},
	{"h", GUC_UNIT_MIN, 60},
	{"min", GUC_UNIT_MIN, 1},
	{"s", GUC_UNIT_MIN, 1.0 / 60},
	{"ms", GUC_UNIT_MIN, 1.0 / (1000 * 60)},
	{"us", GUC_UNIT_MIN, 1.0 / (1000 * 1000 * 60)},

	{""}						/* end of table marker */
};

/*
 * Contents of GUC tables
 *
 * See src/backend/utils/misc/README for design notes.
 *
 * TO ADD AN OPTION:
 *
 * 1. Declare a global variable of type bool, int, double, or char*
 *	  and make use of it.
 *
 * 2. Decide at what times it's safe to set the option. See guc.h for
 *	  details.
 *
 * 3. Decide on a name, a default value, upper and lower bounds (if
 *	  applicable), etc.
 *
 * 4. Add a record below.
 *
 * 5. Add it to src/backend/utils/misc/postgresql.conf.sample, if
 *	  appropriate.
 *
 * 6. Don't forget to document the option (at least in config.sgml).
 *
 * 7. If it's a new GUC_LIST_QUOTE option, you must add it to
 *	  variable_is_guc_list_quote() in src/bin/pg_dump/dumputils.c.
 */


/******** option records follow ********/

static struct config_bool ConfigureNamesBool[] =
{
	{
		{"enable_seqscan", PGC_USERSET, QUERY_TUNING_METHOD,
			gettext_noop("Enables the planner's use of sequential-scan plans."),
			NULL,
			GUC_EXPLAIN
		},
		&enable_seqscan,
		true,
		NULL, NULL, NULL
	},
	{
		{"enable_indexscan", PGC_USERSET, QUERY_TUNING_METHOD,
			gettext_noop("Enables the planner's use of index-scan plans."),
			NULL,
			GUC_EXPLAIN
		},
		&enable_indexscan,
		true,
		NULL, NULL, NULL
	},
	{
		{"enable_indexonlyscan", PGC_USERSET, QUERY_TUNING_METHOD,
			gettext_noop("Enables the planner's use of index-only-scan plans."),
			NULL,
			GUC_EXPLAIN
		},
		&enable_indexonlyscan,
		true,
		NULL, NULL, NULL
	},
	{
		{"enable_bitmapscan", PGC_USERSET, QUERY_TUNING_METHOD,
			gettext_noop("Enables the planner's use of bitmap-scan plans."),
			NULL,
			GUC_EXPLAIN
		},
		&enable_bitmapscan,
		true,
		NULL, NULL, NULL
	},
	{
		{"enable_tidscan", PGC_USERSET, QUERY_TUNING_METHOD,
			gettext_noop("Enables the planner's use of TID scan plans."),
			NULL,
			GUC_EXPLAIN
		},
		&enable_tidscan,
		true,
		NULL, NULL, NULL
	},
	{
		{"enable_sort", PGC_USERSET, QUERY_TUNING_METHOD,
			gettext_noop("Enables the planner's use of explicit sort steps."),
			NULL,
			GUC_EXPLAIN
		},
		&enable_sort,
		true,
		NULL, NULL, NULL
	},
	{
		{"enable_incremental_sort", PGC_USERSET, QUERY_TUNING_METHOD,
			gettext_noop("Enables the planner's use of incremental sort steps."),
			NULL
		},
		&enable_incremental_sort,
		true,
		NULL, NULL, NULL
	},
	{
		{"enable_hashagg", PGC_USERSET, QUERY_TUNING_METHOD,
			gettext_noop("Enables the planner's use of hashed aggregation plans."),
			NULL,
			GUC_EXPLAIN
		},
		&enable_hashagg,
		true,
		NULL, NULL, NULL
	},
	{
		{"enable_material", PGC_USERSET, QUERY_TUNING_METHOD,
			gettext_noop("Enables the planner's use of materialization."),
			NULL,
			GUC_EXPLAIN
		},
		&enable_material,
		true,
		NULL, NULL, NULL
	},
	{
		{"enable_nestloop", PGC_USERSET, QUERY_TUNING_METHOD,
			gettext_noop("Enables the planner's use of nested-loop join plans."),
			NULL,
			GUC_EXPLAIN
		},
		&enable_nestloop,
		true,
		NULL, NULL, NULL
	},
	{
		{"enable_mergejoin", PGC_USERSET, QUERY_TUNING_METHOD,
			gettext_noop("Enables the planner's use of merge join plans."),
			NULL,
			GUC_EXPLAIN
		},
		&enable_mergejoin,
		true,
		NULL, NULL, NULL
	},
	{
		{"enable_hashjoin", PGC_USERSET, QUERY_TUNING_METHOD,
			gettext_noop("Enables the planner's use of hash join plans."),
			NULL,
			GUC_EXPLAIN
		},
		&enable_hashjoin,
		true,
		NULL, NULL, NULL
	},
	{
		{"enable_gathermerge", PGC_USERSET, QUERY_TUNING_METHOD,
			gettext_noop("Enables the planner's use of gather merge plans."),
			NULL,
			GUC_EXPLAIN
		},
		&enable_gathermerge,
		true,
		NULL, NULL, NULL
	},
	{
		{"enable_partitionwise_join", PGC_USERSET, QUERY_TUNING_METHOD,
			gettext_noop("Enables partitionwise join."),
			NULL,
			GUC_EXPLAIN
		},
		&enable_partitionwise_join,
		false,
		NULL, NULL, NULL
	},
	{
		{"enable_partitionwise_aggregate", PGC_USERSET, QUERY_TUNING_METHOD,
			gettext_noop("Enables partitionwise aggregation and grouping."),
			NULL,
			GUC_EXPLAIN
		},
		&enable_partitionwise_aggregate,
		false,
		NULL, NULL, NULL
	},
	{
		{"enable_parallel_append", PGC_USERSET, QUERY_TUNING_METHOD,
			gettext_noop("Enables the planner's use of parallel append plans."),
			NULL,
			GUC_EXPLAIN
		},
		&enable_parallel_append,
		true,
		NULL, NULL, NULL
	},
	{
		{"enable_parallel_hash", PGC_USERSET, QUERY_TUNING_METHOD,
			gettext_noop("Enables the planner's use of parallel hash plans."),
			NULL,
			GUC_EXPLAIN
		},
		&enable_parallel_hash,
		true,
		NULL, NULL, NULL
	},
	{
		{"enable_partition_pruning", PGC_USERSET, QUERY_TUNING_METHOD,
			gettext_noop("Enables plan-time and run-time partition pruning."),
			gettext_noop("Allows the query planner and executor to compare partition "
						 "bounds to conditions in the query to determine which "
						 "partitions must be scanned."),
			GUC_EXPLAIN
		},
		&enable_partition_pruning,
		true,
		NULL, NULL, NULL
	},
	{
		{"geqo", PGC_USERSET, QUERY_TUNING_GEQO,
			gettext_noop("Enables genetic query optimization."),
			gettext_noop("This algorithm attempts to do planning without "
						 "exhaustive searching."),
			GUC_EXPLAIN
		},
		&enable_geqo,
		true,
		NULL, NULL, NULL
	},
	{
		/* Not for general use --- used by SET SESSION AUTHORIZATION */
		{"is_superuser", PGC_INTERNAL, UNGROUPED,
			gettext_noop("Shows whether the current user is a superuser."),
			NULL,
			GUC_REPORT | GUC_NO_SHOW_ALL | GUC_NO_RESET_ALL | GUC_NOT_IN_SAMPLE | GUC_DISALLOW_IN_FILE
		},
		&session_auth_is_superuser,
		false,
		NULL, NULL, NULL
	},
	{
		{"bonjour", PGC_POSTMASTER, CONN_AUTH_SETTINGS,
			gettext_noop("Enables advertising the server via Bonjour."),
			NULL
		},
		&enable_bonjour,
		false,
		check_bonjour, NULL, NULL
	},
	{
		{"track_commit_timestamp", PGC_POSTMASTER, REPLICATION,
			gettext_noop("Collects transaction commit time."),
			NULL
		},
		&track_commit_timestamp,
		false,
		NULL, NULL, NULL
	},
	{
		{"ssl", PGC_SIGHUP, CONN_AUTH_SSL,
			gettext_noop("Enables SSL connections."),
			NULL
		},
		&EnableSSL,
		false,
		check_ssl, NULL, NULL
	},
	{
		{"ssl_passphrase_command_supports_reload", PGC_SIGHUP, CONN_AUTH_SSL,
			gettext_noop("Also use ssl_passphrase_command during server reload."),
			NULL
		},
		&ssl_passphrase_command_supports_reload,
		false,
		NULL, NULL, NULL
	},
	{
		{"ssl_prefer_server_ciphers", PGC_SIGHUP, CONN_AUTH_SSL,
			gettext_noop("Give priority to server ciphersuite order."),
			NULL
		},
		&SSLPreferServerCiphers,
		true,
		NULL, NULL, NULL
	},
	{
		{"fsync", PGC_SIGHUP, WAL_SETTINGS,
			gettext_noop("Forces synchronization of updates to disk."),
			gettext_noop("The server will use the fsync() system call in several places to make "
						 "sure that updates are physically written to disk. This insures "
						 "that a database cluster will recover to a consistent state after "
						 "an operating system or hardware crash.")
		},
		&enableFsync,
		true,
		NULL, NULL, NULL
	},
	{
		{"ignore_checksum_failure", PGC_SUSET, DEVELOPER_OPTIONS,
			gettext_noop("Continues processing after a checksum failure."),
			gettext_noop("Detection of a checksum failure normally causes PostgreSQL to "
						 "report an error, aborting the current transaction. Setting "
						 "ignore_checksum_failure to true causes the system to ignore the failure "
						 "(but still report a warning), and continue processing. This "
						 "behavior could cause crashes or other serious problems. Only "
						 "has an effect if checksums are enabled."),
			GUC_NOT_IN_SAMPLE
		},
		&ignore_checksum_failure,
		false,
		NULL, NULL, NULL
	},
	{
		{"zero_damaged_pages", PGC_SUSET, DEVELOPER_OPTIONS,
			gettext_noop("Continues processing past damaged page headers."),
			gettext_noop("Detection of a damaged page header normally causes PostgreSQL to "
						 "report an error, aborting the current transaction. Setting "
						 "zero_damaged_pages to true causes the system to instead report a "
						 "warning, zero out the damaged page, and continue processing. This "
						 "behavior will destroy data, namely all the rows on the damaged page."),
			GUC_NOT_IN_SAMPLE
		},
		&zero_damaged_pages,
		false,
		NULL, NULL, NULL
	},
	{
		{"ignore_invalid_pages", PGC_POSTMASTER, DEVELOPER_OPTIONS,
			gettext_noop("Continues recovery after an invalid pages failure."),
			gettext_noop("Detection of WAL records having references to "
						 "invalid pages during recovery causes PostgreSQL to "
						 "raise a PANIC-level error, aborting the recovery. "
						 "Setting ignore_invalid_pages to true causes "
						 "the system to ignore invalid page references "
						 "in WAL records (but still report a warning), "
						 "and continue recovery. This behavior may cause "
						 "crashes, data loss, propagate or hide corruption, "
						 "or other serious problems. Only has an effect "
						 "during recovery or in standby mode."),
			GUC_NOT_IN_SAMPLE
		},
		&ignore_invalid_pages,
		false,
		NULL, NULL, NULL
	},
	{
		{"full_page_writes", PGC_SIGHUP, WAL_SETTINGS,
			gettext_noop("Writes full pages to WAL when first modified after a checkpoint."),
			gettext_noop("A page write in process during an operating system crash might be "
						 "only partially written to disk.  During recovery, the row changes "
						 "stored in WAL are not enough to recover.  This option writes "
						 "pages when first modified after a checkpoint to WAL so full recovery "
						 "is possible.")
		},
		&fullPageWrites,
		true,
		NULL, NULL, NULL
	},

	{
		{"wal_log_hints", PGC_POSTMASTER, WAL_SETTINGS,
			gettext_noop("Writes full pages to WAL when first modified after a checkpoint, even for a non-critical modifications."),
			NULL
		},
		&wal_log_hints,
		false,
		NULL, NULL, NULL
	},

	{
		{"wal_compression", PGC_SUSET, WAL_SETTINGS,
			gettext_noop("Compresses full-page writes written in WAL file."),
			NULL
		},
		&wal_compression,
		false,
		NULL, NULL, NULL
	},

	{
		{"wal_init_zero", PGC_SUSET, WAL_SETTINGS,
			gettext_noop("Writes zeroes to new WAL files before first use."),
			NULL
		},
		&wal_init_zero,
		true,
		NULL, NULL, NULL
	},

	{
		{"wal_recycle", PGC_SUSET, WAL_SETTINGS,
			gettext_noop("Recycles WAL files by renaming them."),
			NULL
		},
		&wal_recycle,
		true,
		NULL, NULL, NULL
	},

	{
		{"log_checkpoints", PGC_SIGHUP, LOGGING_WHAT,
			gettext_noop("Logs each checkpoint."),
			NULL
		},
		&log_checkpoints,
		false,
		NULL, NULL, NULL
	},
	{
		{"log_connections", PGC_SU_BACKEND, LOGGING_WHAT,
			gettext_noop("Logs each successful connection."),
			NULL
		},
		&Log_connections,
		false,
		NULL, NULL, NULL
	},
	{
		{"log_disconnections", PGC_SU_BACKEND, LOGGING_WHAT,
			gettext_noop("Logs end of a session, including duration."),
			NULL
		},
		&Log_disconnections,
		false,
		NULL, NULL, NULL
	},
	{
		{"log_replication_commands", PGC_SUSET, LOGGING_WHAT,
			gettext_noop("Logs each replication command."),
			NULL
		},
		&log_replication_commands,
		false,
		NULL, NULL, NULL
	},
	{
		{"debug_assertions", PGC_INTERNAL, PRESET_OPTIONS,
			gettext_noop("Shows whether the running server has assertion checks enabled."),
			NULL,
			GUC_NOT_IN_SAMPLE | GUC_DISALLOW_IN_FILE
		},
		&assert_enabled,
#ifdef USE_ASSERT_CHECKING
		true,
#else
		false,
#endif
		NULL, NULL, NULL
	},

	{
		{"exit_on_error", PGC_USERSET, ERROR_HANDLING_OPTIONS,
			gettext_noop("Terminate session on any error."),
			NULL
		},
		&ExitOnAnyError,
		false,
		NULL, NULL, NULL
	},
	{
		{"restart_after_crash", PGC_SIGHUP, ERROR_HANDLING_OPTIONS,
			gettext_noop("Reinitialize server after backend crash."),
			NULL
		},
		&restart_after_crash,
		true,
		NULL, NULL, NULL
	},

	{
		{"log_duration", PGC_SUSET, LOGGING_WHAT,
			gettext_noop("Logs the duration of each completed SQL statement."),
			NULL
		},
		&log_duration,
		false,
		NULL, NULL, NULL
	},
	{
		{"debug_print_parse", PGC_USERSET, LOGGING_WHAT,
			gettext_noop("Logs each query's parse tree."),
			NULL
		},
		&Debug_print_parse,
		false,
		NULL, NULL, NULL
	},
	{
		{"debug_print_rewritten", PGC_USERSET, LOGGING_WHAT,
			gettext_noop("Logs each query's rewritten parse tree."),
			NULL
		},
		&Debug_print_rewritten,
		false,
		NULL, NULL, NULL
	},
	{
		{"debug_print_plan", PGC_USERSET, LOGGING_WHAT,
			gettext_noop("Logs each query's execution plan."),
			NULL
		},
		&Debug_print_plan,
		false,
		NULL, NULL, NULL
	},
	{
		{"debug_pretty_print", PGC_USERSET, LOGGING_WHAT,
			gettext_noop("Indents parse and plan tree displays."),
			NULL
		},
		&Debug_pretty_print,
		true,
		NULL, NULL, NULL
	},
	{
		{"log_parser_stats", PGC_SUSET, STATS_MONITORING,
			gettext_noop("Writes parser performance statistics to the server log."),
			NULL
		},
		&log_parser_stats,
		false,
		check_stage_log_stats, NULL, NULL
	},
	{
		{"log_planner_stats", PGC_SUSET, STATS_MONITORING,
			gettext_noop("Writes planner performance statistics to the server log."),
			NULL
		},
		&log_planner_stats,
		false,
		check_stage_log_stats, NULL, NULL
	},
	{
		{"log_executor_stats", PGC_SUSET, STATS_MONITORING,
			gettext_noop("Writes executor performance statistics to the server log."),
			NULL
		},
		&log_executor_stats,
		false,
		check_stage_log_stats, NULL, NULL
	},
	{
		{"log_statement_stats", PGC_SUSET, STATS_MONITORING,
			gettext_noop("Writes cumulative performance statistics to the server log."),
			NULL
		},
		&log_statement_stats,
		false,
		check_log_stats, NULL, NULL
	},
#ifdef BTREE_BUILD_STATS
	{
		{"log_btree_build_stats", PGC_SUSET, DEVELOPER_OPTIONS,
			gettext_noop("Logs system resource usage statistics (memory and CPU) on various B-tree operations."),
			NULL,
			GUC_NOT_IN_SAMPLE
		},
		&log_btree_build_stats,
		false,
		NULL, NULL, NULL
	},
#endif

	{
		{"track_activities", PGC_SUSET, STATS_COLLECTOR,
			gettext_noop("Collects information about executing commands."),
			gettext_noop("Enables the collection of information on the currently "
						 "executing command of each session, along with "
						 "the time at which that command began execution.")
		},
		&pgstat_track_activities,
		true,
		NULL, NULL, NULL
	},
	{
		{"track_counts", PGC_SUSET, STATS_COLLECTOR,
			gettext_noop("Collects statistics on database activity."),
			NULL
		},
		&pgstat_track_counts,
		true,
		NULL, NULL, NULL
	},
	{
		{"track_io_timing", PGC_SUSET, STATS_COLLECTOR,
			gettext_noop("Collects timing statistics for database I/O activity."),
			NULL
		},
		&track_io_timing,
		false,
		NULL, NULL, NULL
	},

	{
		{"update_process_title", PGC_SUSET, PROCESS_TITLE,
			gettext_noop("Updates the process title to show the active SQL command."),
			gettext_noop("Enables updating of the process title every time a new SQL command is received by the server.")
		},
		&update_process_title,
#ifdef WIN32
		false,
#else
		true,
#endif
		NULL, NULL, NULL
	},

	{
		{"autovacuum", PGC_SIGHUP, AUTOVACUUM,
			gettext_noop("Starts the autovacuum subprocess."),
			NULL
		},
		&autovacuum_start_daemon,
		true,
		NULL, NULL, NULL
	},

	{
		{"trace_notify", PGC_USERSET, DEVELOPER_OPTIONS,
			gettext_noop("Generates debugging output for LISTEN and NOTIFY."),
			NULL,
			GUC_NOT_IN_SAMPLE
		},
		&Trace_notify,
		false,
		NULL, NULL, NULL
	},

#ifdef LOCK_DEBUG
	{
		{"trace_locks", PGC_SUSET, DEVELOPER_OPTIONS,
			gettext_noop("Emits information about lock usage."),
			NULL,
			GUC_NOT_IN_SAMPLE
		},
		&Trace_locks,
		false,
		NULL, NULL, NULL
	},
	{
		{"trace_userlocks", PGC_SUSET, DEVELOPER_OPTIONS,
			gettext_noop("Emits information about user lock usage."),
			NULL,
			GUC_NOT_IN_SAMPLE
		},
		&Trace_userlocks,
		false,
		NULL, NULL, NULL
	},
	{
		{"trace_lwlocks", PGC_SUSET, DEVELOPER_OPTIONS,
			gettext_noop("Emits information about lightweight lock usage."),
			NULL,
			GUC_NOT_IN_SAMPLE
		},
		&Trace_lwlocks,
		false,
		NULL, NULL, NULL
	},
	{
		{"debug_deadlocks", PGC_SUSET, DEVELOPER_OPTIONS,
			gettext_noop("Dumps information about all current locks when a deadlock timeout occurs."),
			NULL,
			GUC_NOT_IN_SAMPLE
		},
		&Debug_deadlocks,
		false,
		NULL, NULL, NULL
	},
#endif

	{
		{"log_lock_waits", PGC_SUSET, LOGGING_WHAT,
			gettext_noop("Logs long lock waits."),
			NULL
		},
		&log_lock_waits,
		false,
		NULL, NULL, NULL
	},

	{
		{"log_hostname", PGC_SIGHUP, LOGGING_WHAT,
			gettext_noop("Logs the host name in the connection logs."),
			gettext_noop("By default, connection logs only show the IP address "
						 "of the connecting host. If you want them to show the host name you "
						 "can turn this on, but depending on your host name resolution "
						 "setup it might impose a non-negligible performance penalty.")
		},
		&log_hostname,
		false,
		NULL, NULL, NULL
	},
	{
		{"transform_null_equals", PGC_USERSET, COMPAT_OPTIONS_CLIENT,
			gettext_noop("Treats \"expr=NULL\" as \"expr IS NULL\"."),
			gettext_noop("When turned on, expressions of the form expr = NULL "
						 "(or NULL = expr) are treated as expr IS NULL, that is, they "
						 "return true if expr evaluates to the null value, and false "
						 "otherwise. The correct behavior of expr = NULL is to always "
						 "return null (unknown).")
		},
		&Transform_null_equals,
		false,
		NULL, NULL, NULL
	},
	{
		{"db_user_namespace", PGC_SIGHUP, CONN_AUTH_AUTH,
			gettext_noop("Enables per-database user names."),
			NULL
		},
		&Db_user_namespace,
		false,
		NULL, NULL, NULL
	},
	{
		{"default_transaction_read_only", PGC_USERSET, CLIENT_CONN_STATEMENT,
			gettext_noop("Sets the default read-only status of new transactions."),
			NULL
		},
		&DefaultXactReadOnly,
		false,
		NULL, NULL, NULL
	},
	{
		{"transaction_read_only", PGC_USERSET, CLIENT_CONN_STATEMENT,
			gettext_noop("Sets the current transaction's read-only status."),
			NULL,
			GUC_NO_RESET_ALL | GUC_NOT_IN_SAMPLE | GUC_DISALLOW_IN_FILE
		},
		&XactReadOnly,
		false,
		check_transaction_read_only, NULL, NULL
	},
	{
		{"default_transaction_deferrable", PGC_USERSET, CLIENT_CONN_STATEMENT,
			gettext_noop("Sets the default deferrable status of new transactions."),
			NULL
		},
		&DefaultXactDeferrable,
		false,
		NULL, NULL, NULL
	},
	{
		{"transaction_deferrable", PGC_USERSET, CLIENT_CONN_STATEMENT,
			gettext_noop("Whether to defer a read-only serializable transaction until it can be executed with no possible serialization failures."),
			NULL,
			GUC_NO_RESET_ALL | GUC_NOT_IN_SAMPLE | GUC_DISALLOW_IN_FILE
		},
		&XactDeferrable,
		false,
		check_transaction_deferrable, NULL, NULL
	},
	{
		{"row_security", PGC_USERSET, CLIENT_CONN_STATEMENT,
			gettext_noop("Enable row security."),
			gettext_noop("When enabled, row security will be applied to all users.")
		},
		&row_security,
		true,
		NULL, NULL, NULL
	},
	{
		{"check_function_bodies", PGC_USERSET, CLIENT_CONN_STATEMENT,
			gettext_noop("Check function bodies during CREATE FUNCTION."),
			NULL
		},
		&check_function_bodies,
		true,
		NULL, NULL, NULL
	},
	{
		{"array_nulls", PGC_USERSET, COMPAT_OPTIONS_PREVIOUS,
			gettext_noop("Enable input of NULL elements in arrays."),
			gettext_noop("When turned on, unquoted NULL in an array input "
						 "value means a null value; "
						 "otherwise it is taken literally.")
		},
		&Array_nulls,
		true,
		NULL, NULL, NULL
	},

	/*
	 * WITH OIDS support, and consequently default_with_oids, was removed in
	 * PostgreSQL 12, but we tolerate the parameter being set to false to
	 * avoid unnecessarily breaking older dump files.
	 */
	{
		{"default_with_oids", PGC_USERSET, COMPAT_OPTIONS_PREVIOUS,
			gettext_noop("WITH OIDS is no longer supported; this can only be false."),
			NULL,
			GUC_NO_SHOW_ALL | GUC_NOT_IN_SAMPLE
		},
		&default_with_oids,
		false,
		check_default_with_oids, NULL, NULL
	},
	{
		{"logging_collector", PGC_POSTMASTER, LOGGING_WHERE,
			gettext_noop("Start a subprocess to capture stderr output and/or csvlogs into log files."),
			NULL
		},
		&Logging_collector,
		false,
		NULL, NULL, NULL
	},
	{
		{"log_truncate_on_rotation", PGC_SIGHUP, LOGGING_WHERE,
			gettext_noop("Truncate existing log files of same name during log rotation."),
			NULL
		},
		&Log_truncate_on_rotation,
		false,
		NULL, NULL, NULL
	},

#ifdef TRACE_SORT
	{
		{"trace_sort", PGC_USERSET, DEVELOPER_OPTIONS,
			gettext_noop("Emit information about resource usage in sorting."),
			NULL,
			GUC_NOT_IN_SAMPLE
		},
		&trace_sort,
		false,
		NULL, NULL, NULL
	},
#endif

#ifdef TRACE_SYNCSCAN
	/* this is undocumented because not exposed in a standard build */
	{
		{"trace_syncscan", PGC_USERSET, DEVELOPER_OPTIONS,
			gettext_noop("Generate debugging output for synchronized scanning."),
			NULL,
			GUC_NOT_IN_SAMPLE
		},
		&trace_syncscan,
		false,
		NULL, NULL, NULL
	},
#endif

#ifdef DEBUG_BOUNDED_SORT
	/* this is undocumented because not exposed in a standard build */
	{
		{
			"optimize_bounded_sort", PGC_USERSET, QUERY_TUNING_METHOD,
			gettext_noop("Enable bounded sorting using heap sort."),
			NULL,
			GUC_NOT_IN_SAMPLE | GUC_EXPLAIN
		},
		&optimize_bounded_sort,
		true,
		NULL, NULL, NULL
	},
#endif

#ifdef WAL_DEBUG
	{
		{"wal_debug", PGC_SUSET, DEVELOPER_OPTIONS,
			gettext_noop("Emit WAL-related debugging output."),
			NULL,
			GUC_NOT_IN_SAMPLE
		},
		&XLOG_DEBUG,
		false,
		NULL, NULL, NULL
	},
#endif

	{
		{"integer_datetimes", PGC_INTERNAL, PRESET_OPTIONS,
			gettext_noop("Datetimes are integer based."),
			NULL,
			GUC_REPORT | GUC_NOT_IN_SAMPLE | GUC_DISALLOW_IN_FILE
		},
		&integer_datetimes,
		true,
		NULL, NULL, NULL
	},

	{
		{"krb_caseins_users", PGC_SIGHUP, CONN_AUTH_AUTH,
			gettext_noop("Sets whether Kerberos and GSSAPI user names should be treated as case-insensitive."),
			NULL
		},
		&pg_krb_caseins_users,
		false,
		NULL, NULL, NULL
	},

	{
		{"escape_string_warning", PGC_USERSET, COMPAT_OPTIONS_PREVIOUS,
			gettext_noop("Warn about backslash escapes in ordinary string literals."),
			NULL
		},
		&escape_string_warning,
		true,
		NULL, NULL, NULL
	},

	{
		{"standard_conforming_strings", PGC_USERSET, COMPAT_OPTIONS_PREVIOUS,
			gettext_noop("Causes '...' strings to treat backslashes literally."),
			NULL,
			GUC_REPORT
		},
		&standard_conforming_strings,
		true,
		NULL, NULL, NULL
	},

	{
		{"synchronize_seqscans", PGC_USERSET, COMPAT_OPTIONS_PREVIOUS,
			gettext_noop("Enable synchronized sequential scans."),
			NULL
		},
		&synchronize_seqscans,
		true,
		NULL, NULL, NULL
	},

	{
		{"recovery_target_inclusive", PGC_POSTMASTER, WAL_RECOVERY_TARGET,
			gettext_noop("Sets whether to include or exclude transaction with recovery target."),
			NULL
		},
		&recoveryTargetInclusive,
		true,
		NULL, NULL, NULL
	},

	{
		{"hot_standby", PGC_POSTMASTER, REPLICATION_STANDBY,
			gettext_noop("Allows connections and queries during recovery."),
			NULL
		},
		&EnableHotStandby,
		true,
		NULL, NULL, NULL
	},

	{
		{"hot_standby_feedback", PGC_SIGHUP, REPLICATION_STANDBY,
			gettext_noop("Allows feedback from a hot standby to the primary that will avoid query conflicts."),
			NULL
		},
		&hot_standby_feedback,
		false,
		NULL, NULL, NULL
	},

	{
		{"allow_system_table_mods", PGC_SUSET, DEVELOPER_OPTIONS,
			gettext_noop("Allows modifications of the structure of system tables."),
			NULL,
			GUC_NOT_IN_SAMPLE
		},
		&allowSystemTableMods,
		false,
		NULL, NULL, NULL
	},

	{
		{"ignore_system_indexes", PGC_BACKEND, DEVELOPER_OPTIONS,
			gettext_noop("Disables reading from system indexes."),
			gettext_noop("It does not prevent updating the indexes, so it is safe "
						 "to use.  The worst consequence is slowness."),
			GUC_NOT_IN_SAMPLE
		},
		&IgnoreSystemIndexes,
		false,
		NULL, NULL, NULL
	},

	{
		{"lo_compat_privileges", PGC_SUSET, COMPAT_OPTIONS_PREVIOUS,
			gettext_noop("Enables backward compatibility mode for privilege checks on large objects."),
			gettext_noop("Skips privilege checks when reading or modifying large objects, "
						 "for compatibility with PostgreSQL releases prior to 9.0.")
		},
		&lo_compat_privileges,
		false,
		NULL, NULL, NULL
	},

	{
		{"operator_precedence_warning", PGC_USERSET, COMPAT_OPTIONS_PREVIOUS,
			gettext_noop("Emit a warning for constructs that changed meaning since PostgreSQL 9.4."),
			NULL,
		},
		&operator_precedence_warning,
		false,
		NULL, NULL, NULL
	},

	{
		{"quote_all_identifiers", PGC_USERSET, COMPAT_OPTIONS_PREVIOUS,
			gettext_noop("When generating SQL fragments, quote all identifiers."),
			NULL,
		},
		&quote_all_identifiers,
		false,
		NULL, NULL, NULL
	},

	{
		{"data_checksums", PGC_INTERNAL, PRESET_OPTIONS,
			gettext_noop("Shows whether data checksums are turned on for this cluster."),
			NULL,
			GUC_NOT_IN_SAMPLE | GUC_DISALLOW_IN_FILE
		},
		&data_checksums,
		false,
		NULL, NULL, NULL
	},

	{
		{"syslog_sequence_numbers", PGC_SIGHUP, LOGGING_WHERE,
			gettext_noop("Add sequence number to syslog messages to avoid duplicate suppression."),
			NULL
		},
		&syslog_sequence_numbers,
		true,
		NULL, NULL, NULL
	},

	{
		{"syslog_split_messages", PGC_SIGHUP, LOGGING_WHERE,
			gettext_noop("Split messages sent to syslog by lines and to fit into 1024 bytes."),
			NULL
		},
		&syslog_split_messages,
		true,
		NULL, NULL, NULL
	},

	{
		{"parallel_leader_participation", PGC_USERSET, RESOURCES_ASYNCHRONOUS,
			gettext_noop("Controls whether Gather and Gather Merge also run subplans."),
			gettext_noop("Should gather nodes also run subplans, or just gather tuples?"),
			GUC_EXPLAIN
		},
		&parallel_leader_participation,
		true,
		NULL, NULL, NULL
	},

	{
		{"jit", PGC_USERSET, QUERY_TUNING_OTHER,
			gettext_noop("Allow JIT compilation."),
			NULL,
			GUC_EXPLAIN
		},
		&jit_enabled,
		true,
		NULL, NULL, NULL
	},

	{
		{"jit_debugging_support", PGC_SU_BACKEND, DEVELOPER_OPTIONS,
			gettext_noop("Register JIT compiled function with debugger."),
			NULL,
			GUC_NOT_IN_SAMPLE
		},
		&jit_debugging_support,
		false,

		/*
		 * This is not guaranteed to be available, but given it's a developer
		 * oriented option, it doesn't seem worth adding code checking
		 * availability.
		 */
		NULL, NULL, NULL
	},

	{
		{"jit_dump_bitcode", PGC_SUSET, DEVELOPER_OPTIONS,
			gettext_noop("Write out LLVM bitcode to facilitate JIT debugging."),
			NULL,
			GUC_NOT_IN_SAMPLE
		},
		&jit_dump_bitcode,
		false,
		NULL, NULL, NULL
	},

	{
		{"jit_expressions", PGC_USERSET, DEVELOPER_OPTIONS,
			gettext_noop("Allow JIT compilation of expressions."),
			NULL,
			GUC_NOT_IN_SAMPLE
		},
		&jit_expressions,
		true,
		NULL, NULL, NULL
	},

	{
		{"jit_profiling_support", PGC_SU_BACKEND, DEVELOPER_OPTIONS,
			gettext_noop("Register JIT compiled function with perf profiler."),
			NULL,
			GUC_NOT_IN_SAMPLE
		},
		&jit_profiling_support,
		false,

		/*
		 * This is not guaranteed to be available, but given it's a developer
		 * oriented option, it doesn't seem worth adding code checking
		 * availability.
		 */
		NULL, NULL, NULL
	},

	{
		{"jit_tuple_deforming", PGC_USERSET, DEVELOPER_OPTIONS,
			gettext_noop("Allow JIT compilation of tuple deforming."),
			NULL,
			GUC_NOT_IN_SAMPLE
		},
		&jit_tuple_deforming,
		true,
		NULL, NULL, NULL
	},

	{
		{"data_sync_retry", PGC_POSTMASTER, ERROR_HANDLING_OPTIONS,
			gettext_noop("Whether to continue running after a failure to sync data files."),
		},
		&data_sync_retry,
		false,
		NULL, NULL, NULL
	},

	{
		{"wal_receiver_create_temp_slot", PGC_SIGHUP, REPLICATION_STANDBY,
			gettext_noop("Sets whether a WAL receiver should create a temporary replication slot if no permanent slot is configured."),
		},
		&wal_receiver_create_temp_slot,
		false,
		NULL, NULL, NULL
	},

	/* End-of-list marker */
	{
		{NULL, 0, 0, NULL, NULL}, NULL, false, NULL, NULL, NULL
	}
};


static struct config_int ConfigureNamesInt[] =
{
	{
		{"archive_timeout", PGC_SIGHUP, WAL_ARCHIVING,
			gettext_noop("Forces a switch to the next WAL file if a "
						 "new file has not been started within N seconds."),
			NULL,
			GUC_UNIT_S
		},
		&XLogArchiveTimeout,
		0, 0, INT_MAX / 2,
		NULL, NULL, NULL
	},
	{
		{"post_auth_delay", PGC_BACKEND, DEVELOPER_OPTIONS,
			gettext_noop("Waits N seconds on connection startup after authentication."),
			gettext_noop("This allows attaching a debugger to the process."),
			GUC_NOT_IN_SAMPLE | GUC_UNIT_S
		},
		&PostAuthDelay,
		0, 0, INT_MAX / 1000000,
		NULL, NULL, NULL
	},
	{
		{"default_statistics_target", PGC_USERSET, QUERY_TUNING_OTHER,
			gettext_noop("Sets the default statistics target."),
			gettext_noop("This applies to table columns that have not had a "
						 "column-specific target set via ALTER TABLE SET STATISTICS.")
		},
		&default_statistics_target,
		100, 1, 10000,
		NULL, NULL, NULL
	},
	{
		{"from_collapse_limit", PGC_USERSET, QUERY_TUNING_OTHER,
			gettext_noop("Sets the FROM-list size beyond which subqueries "
						 "are not collapsed."),
			gettext_noop("The planner will merge subqueries into upper "
						 "queries if the resulting FROM list would have no more than "
						 "this many items."),
			GUC_EXPLAIN
		},
		&from_collapse_limit,
		8, 1, INT_MAX,
		NULL, NULL, NULL
	},
	{
		{"join_collapse_limit", PGC_USERSET, QUERY_TUNING_OTHER,
			gettext_noop("Sets the FROM-list size beyond which JOIN "
						 "constructs are not flattened."),
			gettext_noop("The planner will flatten explicit JOIN "
						 "constructs into lists of FROM items whenever a "
						 "list of no more than this many items would result."),
			GUC_EXPLAIN
		},
		&join_collapse_limit,
		8, 1, INT_MAX,
		NULL, NULL, NULL
	},
	{
		{"geqo_threshold", PGC_USERSET, QUERY_TUNING_GEQO,
			gettext_noop("Sets the threshold of FROM items beyond which GEQO is used."),
			NULL,
			GUC_EXPLAIN
		},
		&geqo_threshold,
		12, 2, INT_MAX,
		NULL, NULL, NULL
	},
	{
		{"geqo_effort", PGC_USERSET, QUERY_TUNING_GEQO,
			gettext_noop("GEQO: effort is used to set the default for other GEQO parameters."),
			NULL,
			GUC_EXPLAIN
		},
		&Geqo_effort,
		DEFAULT_GEQO_EFFORT, MIN_GEQO_EFFORT, MAX_GEQO_EFFORT,
		NULL, NULL, NULL
	},
	{
		{"geqo_pool_size", PGC_USERSET, QUERY_TUNING_GEQO,
			gettext_noop("GEQO: number of individuals in the population."),
			gettext_noop("Zero selects a suitable default value."),
			GUC_EXPLAIN
		},
		&Geqo_pool_size,
		0, 0, INT_MAX,
		NULL, NULL, NULL
	},
	{
		{"geqo_generations", PGC_USERSET, QUERY_TUNING_GEQO,
			gettext_noop("GEQO: number of iterations of the algorithm."),
			gettext_noop("Zero selects a suitable default value."),
			GUC_EXPLAIN
		},
		&Geqo_generations,
		0, 0, INT_MAX,
		NULL, NULL, NULL
	},

	{
		/* This is PGC_SUSET to prevent hiding from log_lock_waits. */
		{"deadlock_timeout", PGC_SUSET, LOCK_MANAGEMENT,
			gettext_noop("Sets the time to wait on a lock before checking for deadlock."),
			NULL,
			GUC_UNIT_MS
		},
		&DeadlockTimeout,
		1000, 1, INT_MAX,
		NULL, NULL, NULL
	},

	{
		{"max_standby_archive_delay", PGC_SIGHUP, REPLICATION_STANDBY,
			gettext_noop("Sets the maximum delay before canceling queries when a hot standby server is processing archived WAL data."),
			NULL,
			GUC_UNIT_MS
		},
		&max_standby_archive_delay,
		30 * 1000, -1, INT_MAX,
		NULL, NULL, NULL
	},

	{
		{"max_standby_streaming_delay", PGC_SIGHUP, REPLICATION_STANDBY,
			gettext_noop("Sets the maximum delay before canceling queries when a hot standby server is processing streamed WAL data."),
			NULL,
			GUC_UNIT_MS
		},
		&max_standby_streaming_delay,
		30 * 1000, -1, INT_MAX,
		NULL, NULL, NULL
	},

	{
		{"recovery_min_apply_delay", PGC_SIGHUP, REPLICATION_STANDBY,
			gettext_noop("Sets the minimum delay for applying changes during recovery."),
			NULL,
			GUC_UNIT_MS
		},
		&recovery_min_apply_delay,
		0, 0, INT_MAX,
		NULL, NULL, NULL
	},

	{
		{"wal_receiver_status_interval", PGC_SIGHUP, REPLICATION_STANDBY,
			gettext_noop("Sets the maximum interval between WAL receiver status reports to the sending server."),
			NULL,
			GUC_UNIT_S
		},
		&wal_receiver_status_interval,
		10, 0, INT_MAX / 1000,
		NULL, NULL, NULL
	},

	{
		{"wal_receiver_timeout", PGC_SIGHUP, REPLICATION_STANDBY,
			gettext_noop("Sets the maximum wait time to receive data from the sending server."),
			NULL,
			GUC_UNIT_MS
		},
		&wal_receiver_timeout,
		60 * 1000, 0, INT_MAX,
		NULL, NULL, NULL
	},

	{
		{"max_connections", PGC_POSTMASTER, CONN_AUTH_SETTINGS,
			gettext_noop("Sets the maximum number of concurrent connections."),
			NULL
		},
		&MaxConnections,
		100, 1, MAX_BACKENDS,
		check_maxconnections, NULL, NULL
	},

	{
		/* see max_connections */
		{"superuser_reserved_connections", PGC_POSTMASTER, CONN_AUTH_SETTINGS,
			gettext_noop("Sets the number of connection slots reserved for superusers."),
			NULL
		},
		&ReservedBackends,
		3, 0, MAX_BACKENDS,
		NULL, NULL, NULL
	},

	{
		{"min_dynamic_shared_memory", PGC_POSTMASTER, RESOURCES_MEM,
			gettext_noop("Amount of dynamic shared memory reserved at startup."),
			NULL,
			GUC_UNIT_MB
		},
		&min_dynamic_shared_memory,
		0, 0, (int) Min((size_t) INT_MAX, SIZE_MAX / (1024 * 1024)),
		NULL, NULL, NULL
	},

	/*
	 * We sometimes multiply the number of shared buffers by two without
	 * checking for overflow, so we mustn't allow more than INT_MAX / 2.
	 */
	{
		{"shared_buffers", PGC_POSTMASTER, RESOURCES_MEM,
			gettext_noop("Sets the number of shared memory buffers used by the server."),
			NULL,
			GUC_UNIT_BLOCKS
		},
		&NBuffers,
		1024, 16, INT_MAX / 2,
		NULL, NULL, NULL
	},

	{
		{"temp_buffers", PGC_USERSET, RESOURCES_MEM,
			gettext_noop("Sets the maximum number of temporary buffers used by each session."),
			NULL,
			GUC_UNIT_BLOCKS | GUC_EXPLAIN
		},
		&num_temp_buffers,
		1024, 100, INT_MAX / 2,
		check_temp_buffers, NULL, NULL
	},

	{
		{"port", PGC_POSTMASTER, CONN_AUTH_SETTINGS,
			gettext_noop("Sets the TCP port the server listens on."),
			NULL
		},
		&PostPortNumber,
		DEF_PGPORT, 1, 65535,
		NULL, NULL, NULL
	},

	{
		{"unix_socket_permissions", PGC_POSTMASTER, CONN_AUTH_SETTINGS,
			gettext_noop("Sets the access permissions of the Unix-domain socket."),
			gettext_noop("Unix-domain sockets use the usual Unix file system "
						 "permission set. The parameter value is expected "
						 "to be a numeric mode specification in the form "
						 "accepted by the chmod and umask system calls. "
						 "(To use the customary octal format the number must "
						 "start with a 0 (zero).)")
		},
		&Unix_socket_permissions,
		0777, 0000, 0777,
		NULL, NULL, show_unix_socket_permissions
	},

	{
		{"log_file_mode", PGC_SIGHUP, LOGGING_WHERE,
			gettext_noop("Sets the file permissions for log files."),
			gettext_noop("The parameter value is expected "
						 "to be a numeric mode specification in the form "
						 "accepted by the chmod and umask system calls. "
						 "(To use the customary octal format the number must "
						 "start with a 0 (zero).)")
		},
		&Log_file_mode,
		0600, 0000, 0777,
		NULL, NULL, show_log_file_mode
	},


	{
		{"data_directory_mode", PGC_INTERNAL, PRESET_OPTIONS,
			gettext_noop("Mode of the data directory."),
			gettext_noop("The parameter value is a numeric mode specification "
						 "in the form accepted by the chmod and umask system "
						 "calls. (To use the customary octal format the number "
						 "must start with a 0 (zero).)"),
			GUC_NOT_IN_SAMPLE | GUC_DISALLOW_IN_FILE
		},
		&data_directory_mode,
		0700, 0000, 0777,
		NULL, NULL, show_data_directory_mode
	},

	{
		{"work_mem", PGC_USERSET, RESOURCES_MEM,
			gettext_noop("Sets the maximum memory to be used for query workspaces."),
			gettext_noop("This much memory can be used by each internal "
						 "sort operation and hash table before switching to "
						 "temporary disk files."),
			GUC_UNIT_KB | GUC_EXPLAIN
		},
		&work_mem,
		4096, 64, MAX_KILOBYTES,
		NULL, NULL, NULL
	},

	{
		{"maintenance_work_mem", PGC_USERSET, RESOURCES_MEM,
			gettext_noop("Sets the maximum memory to be used for maintenance operations."),
			gettext_noop("This includes operations such as VACUUM and CREATE INDEX."),
			GUC_UNIT_KB
		},
		&maintenance_work_mem,
		65536, 1024, MAX_KILOBYTES,
		NULL, NULL, NULL
	},

	{
		{"logical_decoding_work_mem", PGC_USERSET, RESOURCES_MEM,
			gettext_noop("Sets the maximum memory to be used for logical decoding."),
			gettext_noop("This much memory can be used by each internal "
						 "reorder buffer before spilling to disk."),
			GUC_UNIT_KB
		},
		&logical_decoding_work_mem,
		65536, 64, MAX_KILOBYTES,
		NULL, NULL, NULL
	},

	/*
	 * We use the hopefully-safely-small value of 100kB as the compiled-in
	 * default for max_stack_depth.  InitializeGUCOptions will increase it if
	 * possible, depending on the actual platform-specific stack limit.
	 */
	{
		{"max_stack_depth", PGC_SUSET, RESOURCES_MEM,
			gettext_noop("Sets the maximum stack depth, in kilobytes."),
			NULL,
			GUC_UNIT_KB
		},
		&max_stack_depth,
		100, 100, MAX_KILOBYTES,
		check_max_stack_depth, assign_max_stack_depth, NULL
	},

	{
		{"temp_file_limit", PGC_SUSET, RESOURCES_DISK,
			gettext_noop("Limits the total size of all temporary files used by each process."),
			gettext_noop("-1 means no limit."),
			GUC_UNIT_KB
		},
		&temp_file_limit,
		-1, -1, INT_MAX,
		NULL, NULL, NULL
	},

	{
		{"vacuum_cost_page_hit", PGC_USERSET, RESOURCES_VACUUM_DELAY,
			gettext_noop("Vacuum cost for a page found in the buffer cache."),
			NULL
		},
		&VacuumCostPageHit,
		1, 0, 10000,
		NULL, NULL, NULL
	},

	{
		{"vacuum_cost_page_miss", PGC_USERSET, RESOURCES_VACUUM_DELAY,
			gettext_noop("Vacuum cost for a page not found in the buffer cache."),
			NULL
		},
		&VacuumCostPageMiss,
		10, 0, 10000,
		NULL, NULL, NULL
	},

	{
		{"vacuum_cost_page_dirty", PGC_USERSET, RESOURCES_VACUUM_DELAY,
			gettext_noop("Vacuum cost for a page dirtied by vacuum."),
			NULL
		},
		&VacuumCostPageDirty,
		20, 0, 10000,
		NULL, NULL, NULL
	},

	{
		{"vacuum_cost_limit", PGC_USERSET, RESOURCES_VACUUM_DELAY,
			gettext_noop("Vacuum cost amount available before napping."),
			NULL
		},
		&VacuumCostLimit,
		200, 1, 10000,
		NULL, NULL, NULL
	},

	{
		{"autovacuum_vacuum_cost_limit", PGC_SIGHUP, AUTOVACUUM,
			gettext_noop("Vacuum cost amount available before napping, for autovacuum."),
			NULL
		},
		&autovacuum_vac_cost_limit,
		-1, -1, 10000,
		NULL, NULL, NULL
	},

	{
		{"max_files_per_process", PGC_POSTMASTER, RESOURCES_KERNEL,
			gettext_noop("Sets the maximum number of simultaneously open files for each server process."),
			NULL
		},
		&max_files_per_process,
		1000, 64, INT_MAX,
		NULL, NULL, NULL
	},

	/*
	 * See also CheckRequiredParameterValues() if this parameter changes
	 */
	{
		{"max_prepared_transactions", PGC_POSTMASTER, RESOURCES_MEM,
			gettext_noop("Sets the maximum number of simultaneously prepared transactions."),
			NULL
		},
		&max_prepared_xacts,
		0, 0, MAX_BACKENDS,
		NULL, NULL, NULL
	},

#ifdef LOCK_DEBUG
	{
		{"trace_lock_oidmin", PGC_SUSET, DEVELOPER_OPTIONS,
			gettext_noop("Sets the minimum OID of tables for tracking locks."),
			gettext_noop("Is used to avoid output on system tables."),
			GUC_NOT_IN_SAMPLE
		},
		&Trace_lock_oidmin,
		FirstNormalObjectId, 0, INT_MAX,
		NULL, NULL, NULL
	},
	{
		{"trace_lock_table", PGC_SUSET, DEVELOPER_OPTIONS,
			gettext_noop("Sets the OID of the table with unconditionally lock tracing."),
			NULL,
			GUC_NOT_IN_SAMPLE
		},
		&Trace_lock_table,
		0, 0, INT_MAX,
		NULL, NULL, NULL
	},
#endif

	{
		{"statement_timeout", PGC_USERSET, CLIENT_CONN_STATEMENT,
			gettext_noop("Sets the maximum allowed duration of any statement."),
			gettext_noop("A value of 0 turns off the timeout."),
			GUC_UNIT_MS
		},
		&StatementTimeout,
		0, 0, INT_MAX,
		NULL, NULL, NULL
	},

	{
		{"lock_timeout", PGC_USERSET, CLIENT_CONN_STATEMENT,
			gettext_noop("Sets the maximum allowed duration of any wait for a lock."),
			gettext_noop("A value of 0 turns off the timeout."),
			GUC_UNIT_MS
		},
		&LockTimeout,
		0, 0, INT_MAX,
		NULL, NULL, NULL
	},

	{
		{"idle_in_transaction_session_timeout", PGC_USERSET, CLIENT_CONN_STATEMENT,
			gettext_noop("Sets the maximum allowed duration of any idling transaction."),
			gettext_noop("A value of 0 turns off the timeout."),
			GUC_UNIT_MS
		},
		&IdleInTransactionSessionTimeout,
		0, 0, INT_MAX,
		NULL, NULL, NULL
	},

	{
		{"vacuum_freeze_min_age", PGC_USERSET, CLIENT_CONN_STATEMENT,
			gettext_noop("Minimum age at which VACUUM should freeze a table row."),
			NULL
		},
		&vacuum_freeze_min_age,
		50000000, 0, 1000000000,
		NULL, NULL, NULL
	},

	{
		{"vacuum_freeze_table_age", PGC_USERSET, CLIENT_CONN_STATEMENT,
			gettext_noop("Age at which VACUUM should scan whole table to freeze tuples."),
			NULL
		},
		&vacuum_freeze_table_age,
		150000000, 0, 2000000000,
		NULL, NULL, NULL
	},

	{
		{"vacuum_multixact_freeze_min_age", PGC_USERSET, CLIENT_CONN_STATEMENT,
			gettext_noop("Minimum age at which VACUUM should freeze a MultiXactId in a table row."),
			NULL
		},
		&vacuum_multixact_freeze_min_age,
		5000000, 0, 1000000000,
		NULL, NULL, NULL
	},

	{
		{"vacuum_multixact_freeze_table_age", PGC_USERSET, CLIENT_CONN_STATEMENT,
			gettext_noop("Multixact age at which VACUUM should scan whole table to freeze tuples."),
			NULL
		},
		&vacuum_multixact_freeze_table_age,
		150000000, 0, 2000000000,
		NULL, NULL, NULL
	},

	{
		{"vacuum_defer_cleanup_age", PGC_SIGHUP, REPLICATION_PRIMARY,
			gettext_noop("Number of transactions by which VACUUM and HOT cleanup should be deferred, if any."),
			NULL
		},
		&vacuum_defer_cleanup_age,
		0, 0, 1000000,
		NULL, NULL, NULL
	},

	/*
	 * See also CheckRequiredParameterValues() if this parameter changes
	 */
	{
		{"max_locks_per_transaction", PGC_POSTMASTER, LOCK_MANAGEMENT,
			gettext_noop("Sets the maximum number of locks per transaction."),
			gettext_noop("The shared lock table is sized on the assumption that "
						 "at most max_locks_per_transaction * max_connections distinct "
						 "objects will need to be locked at any one time.")
		},
		&max_locks_per_xact,
		64, 10, INT_MAX,
		NULL, NULL, NULL
	},

	{
		{"max_pred_locks_per_transaction", PGC_POSTMASTER, LOCK_MANAGEMENT,
			gettext_noop("Sets the maximum number of predicate locks per transaction."),
			gettext_noop("The shared predicate lock table is sized on the assumption that "
						 "at most max_pred_locks_per_transaction * max_connections distinct "
						 "objects will need to be locked at any one time.")
		},
		&max_predicate_locks_per_xact,
		64, 10, INT_MAX,
		NULL, NULL, NULL
	},

	{
		{"max_pred_locks_per_relation", PGC_SIGHUP, LOCK_MANAGEMENT,
			gettext_noop("Sets the maximum number of predicate-locked pages and tuples per relation."),
			gettext_noop("If more than this total of pages and tuples in the same relation are locked "
						 "by a connection, those locks are replaced by a relation-level lock.")
		},
		&max_predicate_locks_per_relation,
		-2, INT_MIN, INT_MAX,
		NULL, NULL, NULL
	},

	{
		{"max_pred_locks_per_page", PGC_SIGHUP, LOCK_MANAGEMENT,
			gettext_noop("Sets the maximum number of predicate-locked tuples per page."),
			gettext_noop("If more than this number of tuples on the same page are locked "
						 "by a connection, those locks are replaced by a page-level lock.")
		},
		&max_predicate_locks_per_page,
		2, 0, INT_MAX,
		NULL, NULL, NULL
	},

	{
		{"authentication_timeout", PGC_SIGHUP, CONN_AUTH_AUTH,
			gettext_noop("Sets the maximum allowed time to complete client authentication."),
			NULL,
			GUC_UNIT_S
		},
		&AuthenticationTimeout,
		60, 1, 600,
		NULL, NULL, NULL
	},

	{
		/* Not for general use */
		{"pre_auth_delay", PGC_SIGHUP, DEVELOPER_OPTIONS,
			gettext_noop("Waits N seconds on connection startup before authentication."),
			gettext_noop("This allows attaching a debugger to the process."),
			GUC_NOT_IN_SAMPLE | GUC_UNIT_S
		},
		&PreAuthDelay,
		0, 0, 60,
		NULL, NULL, NULL
	},

	{
		{"wal_keep_size", PGC_SIGHUP, REPLICATION_SENDING,
			gettext_noop("Sets the size of WAL files held for standby servers."),
			NULL,
			GUC_UNIT_MB
		},
		&wal_keep_size_mb,
		0, 0, MAX_KILOBYTES,
		NULL, NULL, NULL
	},

	{
		{"min_wal_size", PGC_SIGHUP, WAL_CHECKPOINTS,
			gettext_noop("Sets the minimum size to shrink the WAL to."),
			NULL,
			GUC_UNIT_MB
		},
		&min_wal_size_mb,
		DEFAULT_MIN_WAL_SEGS * (DEFAULT_XLOG_SEG_SIZE / (1024 * 1024)),
		2, MAX_KILOBYTES,
		NULL, NULL, NULL
	},

	{
		{"max_wal_size", PGC_SIGHUP, WAL_CHECKPOINTS,
			gettext_noop("Sets the WAL size that triggers a checkpoint."),
			NULL,
			GUC_UNIT_MB
		},
		&max_wal_size_mb,
		DEFAULT_MAX_WAL_SEGS * (DEFAULT_XLOG_SEG_SIZE / (1024 * 1024)),
		2, MAX_KILOBYTES,
		NULL, assign_max_wal_size, NULL
	},

	{
		{"checkpoint_timeout", PGC_SIGHUP, WAL_CHECKPOINTS,
			gettext_noop("Sets the maximum time between automatic WAL checkpoints."),
			NULL,
			GUC_UNIT_S
		},
		&CheckPointTimeout,
		300, 30, 86400,
		NULL, NULL, NULL
	},

	{
		{"checkpoint_warning", PGC_SIGHUP, WAL_CHECKPOINTS,
			gettext_noop("Enables warnings if checkpoint segments are filled more "
						 "frequently than this."),
			gettext_noop("Write a message to the server log if checkpoints "
						 "caused by the filling of checkpoint segment files happens more "
						 "frequently than this number of seconds. Zero turns off the warning."),
			GUC_UNIT_S
		},
		&CheckPointWarning,
		30, 0, INT_MAX,
		NULL, NULL, NULL
	},

	{
		{"checkpoint_flush_after", PGC_SIGHUP, WAL_CHECKPOINTS,
			gettext_noop("Number of pages after which previously performed writes are flushed to disk."),
			NULL,
			GUC_UNIT_BLOCKS
		},
		&checkpoint_flush_after,
		DEFAULT_CHECKPOINT_FLUSH_AFTER, 0, WRITEBACK_MAX_PENDING_FLUSHES,
		NULL, NULL, NULL
	},

	{
		{"wal_buffers", PGC_POSTMASTER, WAL_SETTINGS,
			gettext_noop("Sets the number of disk-page buffers in shared memory for WAL."),
			NULL,
			GUC_UNIT_XBLOCKS
		},
		&XLOGbuffers,
		-1, -1, (INT_MAX / XLOG_BLCKSZ),
		check_wal_buffers, NULL, NULL
	},

	{
		{"wal_writer_delay", PGC_SIGHUP, WAL_SETTINGS,
			gettext_noop("Time between WAL flushes performed in the WAL writer."),
			NULL,
			GUC_UNIT_MS
		},
		&WalWriterDelay,
		200, 1, 10000,
		NULL, NULL, NULL
	},

	{
		{"wal_writer_flush_after", PGC_SIGHUP, WAL_SETTINGS,
			gettext_noop("Amount of WAL written out by WAL writer that triggers a flush."),
			NULL,
			GUC_UNIT_XBLOCKS
		},
		&WalWriterFlushAfter,
		(1024 * 1024) / XLOG_BLCKSZ, 0, INT_MAX,
		NULL, NULL, NULL
	},

	{
		{"wal_skip_threshold", PGC_USERSET, WAL_SETTINGS,
			gettext_noop("Size of new file to fsync instead of writing WAL."),
			NULL,
			GUC_UNIT_KB
		},
		&wal_skip_threshold,
		2048, 0, MAX_KILOBYTES,
		NULL, NULL, NULL
	},

	{
		{"max_wal_senders", PGC_POSTMASTER, REPLICATION_SENDING,
			gettext_noop("Sets the maximum number of simultaneously running WAL sender processes."),
			NULL
		},
		&max_wal_senders,
		10, 0, MAX_BACKENDS,
		check_max_wal_senders, NULL, NULL
	},

	{
		/* see max_wal_senders */
		{"max_replication_slots", PGC_POSTMASTER, REPLICATION_SENDING,
			gettext_noop("Sets the maximum number of simultaneously defined replication slots."),
			NULL
		},
		&max_replication_slots,
		10, 0, MAX_BACKENDS /* XXX? */ ,
		NULL, NULL, NULL
	},

	{
		{"max_slot_wal_keep_size", PGC_SIGHUP, REPLICATION_SENDING,
			gettext_noop("Sets the maximum WAL size that can be reserved by replication slots."),
			gettext_noop("Replication slots will be marked as failed, and segments released "
						 "for deletion or recycling, if this much space is occupied by WAL "
						 "on disk."),
			GUC_UNIT_MB
		},
		&max_slot_wal_keep_size_mb,
		-1, -1, MAX_KILOBYTES,
		NULL, NULL, NULL
	},

	{
		{"wal_sender_timeout", PGC_USERSET, REPLICATION_SENDING,
			gettext_noop("Sets the maximum time to wait for WAL replication."),
			NULL,
			GUC_UNIT_MS
		},
		&wal_sender_timeout,
		60 * 1000, 0, INT_MAX,
		NULL, NULL, NULL
	},

	{
		{"commit_delay", PGC_SUSET, WAL_SETTINGS,
			gettext_noop("Sets the delay in microseconds between transaction commit and "
						 "flushing WAL to disk."),
			NULL
			/* we have no microseconds designation, so can't supply units here */
		},
		&CommitDelay,
		0, 0, 100000,
		NULL, NULL, NULL
	},

	{
		{"commit_siblings", PGC_USERSET, WAL_SETTINGS,
			gettext_noop("Sets the minimum concurrent open transactions before performing "
						 "commit_delay."),
			NULL
		},
		&CommitSiblings,
		5, 0, 1000,
		NULL, NULL, NULL
	},

	{
		{"extra_float_digits", PGC_USERSET, CLIENT_CONN_LOCALE,
			gettext_noop("Sets the number of digits displayed for floating-point values."),
			gettext_noop("This affects real, double precision, and geometric data types. "
						 "A zero or negative parameter value is added to the standard "
						 "number of digits (FLT_DIG or DBL_DIG as appropriate). "
						 "Any value greater than zero selects precise output mode.")
		},
		&extra_float_digits,
		1, -15, 3,
		NULL, NULL, NULL
	},

	{
		{"log_min_duration_sample", PGC_SUSET, LOGGING_WHEN,
			gettext_noop("Sets the minimum execution time above which "
						 "a sample of statements will be logged."
						 " Sampling is determined by log_statement_sample_rate."),
			gettext_noop("Zero logs a sample of all queries. -1 turns this feature off."),
			GUC_UNIT_MS
		},
		&log_min_duration_sample,
		-1, -1, INT_MAX,
		NULL, NULL, NULL
	},

	{
		{"log_min_duration_statement", PGC_SUSET, LOGGING_WHEN,
			gettext_noop("Sets the minimum execution time above which "
						 "all statements will be logged."),
			gettext_noop("Zero prints all queries. -1 turns this feature off."),
			GUC_UNIT_MS
		},
		&log_min_duration_statement,
		-1, -1, INT_MAX,
		NULL, NULL, NULL
	},

	{
		{"log_autovacuum_min_duration", PGC_SIGHUP, LOGGING_WHAT,
			gettext_noop("Sets the minimum execution time above which "
						 "autovacuum actions will be logged."),
			gettext_noop("Zero prints all actions. -1 turns autovacuum logging off."),
			GUC_UNIT_MS
		},
		&Log_autovacuum_min_duration,
		-1, -1, INT_MAX,
		NULL, NULL, NULL
	},

	{
		{"log_parameter_max_length", PGC_SUSET, LOGGING_WHAT,
			gettext_noop("When logging statements, limit logged parameter values to first N bytes."),
			gettext_noop("-1 to print values in full."),
			GUC_UNIT_BYTE
		},
		&log_parameter_max_length,
		-1, -1, INT_MAX / 2,
		NULL, NULL, NULL
	},

	{
		{"log_parameter_max_length_on_error", PGC_USERSET, LOGGING_WHAT,
			gettext_noop("When reporting an error, limit logged parameter values to first N bytes."),
			gettext_noop("-1 to print values in full."),
			GUC_UNIT_BYTE
		},
		&log_parameter_max_length_on_error,
		0, -1, INT_MAX / 2,
		NULL, NULL, NULL
	},

	{
		{"bgwriter_delay", PGC_SIGHUP, RESOURCES_BGWRITER,
			gettext_noop("Background writer sleep time between rounds."),
			NULL,
			GUC_UNIT_MS
		},
		&BgWriterDelay,
		200, 10, 10000,
		NULL, NULL, NULL
	},

	{
		{"bgwriter_lru_maxpages", PGC_SIGHUP, RESOURCES_BGWRITER,
			gettext_noop("Background writer maximum number of LRU pages to flush per round."),
			NULL
		},
		&bgwriter_lru_maxpages,
		100, 0, INT_MAX / 2,	/* Same upper limit as shared_buffers */
		NULL, NULL, NULL
	},

	{
		{"bgwriter_flush_after", PGC_SIGHUP, RESOURCES_BGWRITER,
			gettext_noop("Number of pages after which previously performed writes are flushed to disk."),
			NULL,
			GUC_UNIT_BLOCKS
		},
		&bgwriter_flush_after,
		DEFAULT_BGWRITER_FLUSH_AFTER, 0, WRITEBACK_MAX_PENDING_FLUSHES,
		NULL, NULL, NULL
	},

	{
		{"effective_io_concurrency",
			PGC_USERSET,
			RESOURCES_ASYNCHRONOUS,
			gettext_noop("Number of simultaneous requests that can be handled efficiently by the disk subsystem."),
			gettext_noop("For RAID arrays, this should be approximately the number of drive spindles in the array."),
			GUC_EXPLAIN
		},
		&effective_io_concurrency,
#ifdef USE_PREFETCH
		1,
#else
		0,
#endif
		0, MAX_IO_CONCURRENCY,
		check_effective_io_concurrency, NULL, NULL
	},

	{
		{"maintenance_io_concurrency",
			PGC_USERSET,
			RESOURCES_ASYNCHRONOUS,
			gettext_noop("A variant of effective_io_concurrency that is used for maintenance work."),
			NULL,
			GUC_EXPLAIN
		},
		&maintenance_io_concurrency,
#ifdef USE_PREFETCH
		10,
#else
		0,
#endif
		0, MAX_IO_CONCURRENCY,
		check_maintenance_io_concurrency, NULL, NULL
	},

	{
		{"backend_flush_after", PGC_USERSET, RESOURCES_ASYNCHRONOUS,
			gettext_noop("Number of pages after which previously performed writes are flushed to disk."),
			NULL,
			GUC_UNIT_BLOCKS
		},
		&backend_flush_after,
		DEFAULT_BACKEND_FLUSH_AFTER, 0, WRITEBACK_MAX_PENDING_FLUSHES,
		NULL, NULL, NULL
	},

	{
		{"max_worker_processes",
			PGC_POSTMASTER,
			RESOURCES_ASYNCHRONOUS,
			gettext_noop("Maximum number of concurrent worker processes."),
			NULL,
		},
		&max_worker_processes,
		8, 0, MAX_BACKENDS,
		check_max_worker_processes, NULL, NULL
	},

	{
		{"max_logical_replication_workers",
			PGC_POSTMASTER,
			REPLICATION_SUBSCRIBERS,
			gettext_noop("Maximum number of logical replication worker processes."),
			NULL,
		},
		&max_logical_replication_workers,
		4, 0, MAX_BACKENDS,
		NULL, NULL, NULL
	},

	{
		{"max_sync_workers_per_subscription",
			PGC_SIGHUP,
			REPLICATION_SUBSCRIBERS,
			gettext_noop("Maximum number of table synchronization workers per subscription."),
			NULL,
		},
		&max_sync_workers_per_subscription,
		2, 0, MAX_BACKENDS,
		NULL, NULL, NULL
	},

	{
		{"log_rotation_age", PGC_SIGHUP, LOGGING_WHERE,
			gettext_noop("Automatic log file rotation will occur after N minutes."),
			NULL,
			GUC_UNIT_MIN
		},
		&Log_RotationAge,
		HOURS_PER_DAY * MINS_PER_HOUR, 0, INT_MAX / SECS_PER_MINUTE,
		NULL, NULL, NULL
	},

	{
		{"log_rotation_size", PGC_SIGHUP, LOGGING_WHERE,
			gettext_noop("Automatic log file rotation will occur after N kilobytes."),
			NULL,
			GUC_UNIT_KB
		},
		&Log_RotationSize,
		10 * 1024, 0, INT_MAX / 1024,
		NULL, NULL, NULL
	},

	{
		{"max_function_args", PGC_INTERNAL, PRESET_OPTIONS,
			gettext_noop("Shows the maximum number of function arguments."),
			NULL,
			GUC_NOT_IN_SAMPLE | GUC_DISALLOW_IN_FILE
		},
		&max_function_args,
		FUNC_MAX_ARGS, FUNC_MAX_ARGS, FUNC_MAX_ARGS,
		NULL, NULL, NULL
	},

	{
		{"max_index_keys", PGC_INTERNAL, PRESET_OPTIONS,
			gettext_noop("Shows the maximum number of index keys."),
			NULL,
			GUC_NOT_IN_SAMPLE | GUC_DISALLOW_IN_FILE
		},
		&max_index_keys,
		INDEX_MAX_KEYS, INDEX_MAX_KEYS, INDEX_MAX_KEYS,
		NULL, NULL, NULL
	},

	{
		{"max_identifier_length", PGC_INTERNAL, PRESET_OPTIONS,
			gettext_noop("Shows the maximum identifier length."),
			NULL,
			GUC_NOT_IN_SAMPLE | GUC_DISALLOW_IN_FILE
		},
		&max_identifier_length,
		NAMEDATALEN - 1, NAMEDATALEN - 1, NAMEDATALEN - 1,
		NULL, NULL, NULL
	},

	{
		{"block_size", PGC_INTERNAL, PRESET_OPTIONS,
			gettext_noop("Shows the size of a disk block."),
			NULL,
			GUC_NOT_IN_SAMPLE | GUC_DISALLOW_IN_FILE
		},
		&block_size,
		BLCKSZ, BLCKSZ, BLCKSZ,
		NULL, NULL, NULL
	},

	{
		{"segment_size", PGC_INTERNAL, PRESET_OPTIONS,
			gettext_noop("Shows the number of pages per disk file."),
			NULL,
			GUC_UNIT_BLOCKS | GUC_NOT_IN_SAMPLE | GUC_DISALLOW_IN_FILE
		},
		&segment_size,
		RELSEG_SIZE, RELSEG_SIZE, RELSEG_SIZE,
		NULL, NULL, NULL
	},

	{
		{"wal_block_size", PGC_INTERNAL, PRESET_OPTIONS,
			gettext_noop("Shows the block size in the write ahead log."),
			NULL,
			GUC_NOT_IN_SAMPLE | GUC_DISALLOW_IN_FILE
		},
		&wal_block_size,
		XLOG_BLCKSZ, XLOG_BLCKSZ, XLOG_BLCKSZ,
		NULL, NULL, NULL
	},

	{
		{"wal_retrieve_retry_interval", PGC_SIGHUP, REPLICATION_STANDBY,
			gettext_noop("Sets the time to wait before retrying to retrieve WAL "
						 "after a failed attempt."),
			NULL,
			GUC_UNIT_MS
		},
		&wal_retrieve_retry_interval,
		5000, 1, INT_MAX,
		NULL, NULL, NULL
	},

	{
		{"wal_segment_size", PGC_INTERNAL, PRESET_OPTIONS,
			gettext_noop("Shows the size of write ahead log segments."),
			NULL,
			GUC_UNIT_BYTE | GUC_NOT_IN_SAMPLE | GUC_DISALLOW_IN_FILE
		},
		&wal_segment_size,
		DEFAULT_XLOG_SEG_SIZE,
		WalSegMinSize,
		WalSegMaxSize,
		NULL, NULL, NULL
	},

	{
		{"autovacuum_naptime", PGC_SIGHUP, AUTOVACUUM,
			gettext_noop("Time to sleep between autovacuum runs."),
			NULL,
			GUC_UNIT_S
		},
		&autovacuum_naptime,
		60, 1, INT_MAX / 1000,
		NULL, NULL, NULL
	},
	{
		{"autovacuum_vacuum_threshold", PGC_SIGHUP, AUTOVACUUM,
			gettext_noop("Minimum number of tuple updates or deletes prior to vacuum."),
			NULL
		},
		&autovacuum_vac_thresh,
		50, 0, INT_MAX,
		NULL, NULL, NULL
	},
	{
		{"autovacuum_vacuum_insert_threshold", PGC_SIGHUP, AUTOVACUUM,
			gettext_noop("Minimum number of tuple inserts prior to vacuum, or -1 to disable insert vacuums."),
			NULL
		},
		&autovacuum_vac_ins_thresh,
		1000, -1, INT_MAX,
		NULL, NULL, NULL
	},
	{
		{"autovacuum_analyze_threshold", PGC_SIGHUP, AUTOVACUUM,
			gettext_noop("Minimum number of tuple inserts, updates, or deletes prior to analyze."),
			NULL
		},
		&autovacuum_anl_thresh,
		50, 0, INT_MAX,
		NULL, NULL, NULL
	},
	{
		/* see varsup.c for why this is PGC_POSTMASTER not PGC_SIGHUP */
		{"autovacuum_freeze_max_age", PGC_POSTMASTER, AUTOVACUUM,
			gettext_noop("Age at which to autovacuum a table to prevent transaction ID wraparound."),
			NULL
		},
		&autovacuum_freeze_max_age,
		/* see pg_resetwal if you change the upper-limit value */
		200000000, 100000, 2000000000,
		NULL, NULL, NULL
	},
	{
		/* see multixact.c for why this is PGC_POSTMASTER not PGC_SIGHUP */
		{"autovacuum_multixact_freeze_max_age", PGC_POSTMASTER, AUTOVACUUM,
			gettext_noop("Multixact age at which to autovacuum a table to prevent multixact wraparound."),
			NULL
		},
		&autovacuum_multixact_freeze_max_age,
		400000000, 10000, 2000000000,
		NULL, NULL, NULL
	},
	{
		/* see max_connections */
		{"autovacuum_max_workers", PGC_POSTMASTER, AUTOVACUUM,
			gettext_noop("Sets the maximum number of simultaneously running autovacuum worker processes."),
			NULL
		},
		&autovacuum_max_workers,
		3, 1, MAX_BACKENDS,
		check_autovacuum_max_workers, NULL, NULL
	},

	{
		{"max_parallel_maintenance_workers", PGC_USERSET, RESOURCES_ASYNCHRONOUS,
			gettext_noop("Sets the maximum number of parallel processes per maintenance operation."),
			NULL
		},
		&max_parallel_maintenance_workers,
		2, 0, 1024,
		NULL, NULL, NULL
	},

	{
		{"max_parallel_workers_per_gather", PGC_USERSET, RESOURCES_ASYNCHRONOUS,
			gettext_noop("Sets the maximum number of parallel processes per executor node."),
			NULL,
			GUC_EXPLAIN
		},
		&max_parallel_workers_per_gather,
		2, 0, MAX_PARALLEL_WORKER_LIMIT,
		NULL, NULL, NULL
	},

	{
		{"max_parallel_workers", PGC_USERSET, RESOURCES_ASYNCHRONOUS,
			gettext_noop("Sets the maximum number of parallel workers that can be active at one time."),
			NULL,
			GUC_EXPLAIN
		},
		&max_parallel_workers,
		8, 0, MAX_PARALLEL_WORKER_LIMIT,
		NULL, NULL, NULL
	},

	{
		{"autovacuum_work_mem", PGC_SIGHUP, RESOURCES_MEM,
			gettext_noop("Sets the maximum memory to be used by each autovacuum worker process."),
			NULL,
			GUC_UNIT_KB
		},
		&autovacuum_work_mem,
		-1, -1, MAX_KILOBYTES,
		check_autovacuum_work_mem, NULL, NULL
	},

	{
		{"old_snapshot_threshold", PGC_POSTMASTER, RESOURCES_ASYNCHRONOUS,
			gettext_noop("Time before a snapshot is too old to read pages changed after the snapshot was taken."),
			gettext_noop("A value of -1 disables this feature."),
			GUC_UNIT_MIN
		},
		&old_snapshot_threshold,
		-1, -1, MINS_PER_HOUR * HOURS_PER_DAY * 60,
		NULL, NULL, NULL
	},

	{
		{"tcp_keepalives_idle", PGC_USERSET, CLIENT_CONN_OTHER,
			gettext_noop("Time between issuing TCP keepalives."),
			gettext_noop("A value of 0 uses the system default."),
			GUC_UNIT_S
		},
		&tcp_keepalives_idle,
		0, 0, INT_MAX,
		NULL, assign_tcp_keepalives_idle, show_tcp_keepalives_idle
	},

	{
		{"tcp_keepalives_interval", PGC_USERSET, CLIENT_CONN_OTHER,
			gettext_noop("Time between TCP keepalive retransmits."),
			gettext_noop("A value of 0 uses the system default."),
			GUC_UNIT_S
		},
		&tcp_keepalives_interval,
		0, 0, INT_MAX,
		NULL, assign_tcp_keepalives_interval, show_tcp_keepalives_interval
	},

	{
		{"ssl_renegotiation_limit", PGC_USERSET, CONN_AUTH_SSL,
			gettext_noop("SSL renegotiation is no longer supported; this can only be 0."),
			NULL,
			GUC_NO_SHOW_ALL | GUC_NOT_IN_SAMPLE | GUC_DISALLOW_IN_FILE,
		},
		&ssl_renegotiation_limit,
		0, 0, 0,
		NULL, NULL, NULL
	},

	{
		{"tcp_keepalives_count", PGC_USERSET, CLIENT_CONN_OTHER,
			gettext_noop("Maximum number of TCP keepalive retransmits."),
			gettext_noop("This controls the number of consecutive keepalive retransmits that can be "
						 "lost before a connection is considered dead. A value of 0 uses the "
						 "system default."),
		},
		&tcp_keepalives_count,
		0, 0, INT_MAX,
		NULL, assign_tcp_keepalives_count, show_tcp_keepalives_count
	},

	{
		{"gin_fuzzy_search_limit", PGC_USERSET, CLIENT_CONN_OTHER,
			gettext_noop("Sets the maximum allowed result for exact search by GIN."),
			NULL,
			0
		},
		&GinFuzzySearchLimit,
		0, 0, INT_MAX,
		NULL, NULL, NULL
	},

	{
		{"effective_cache_size", PGC_USERSET, QUERY_TUNING_COST,
			gettext_noop("Sets the planner's assumption about the total size of the data caches."),
			gettext_noop("That is, the total size of the caches (kernel cache and shared buffers) used for PostgreSQL data files. "
						 "This is measured in disk pages, which are normally 8 kB each."),
			GUC_UNIT_BLOCKS | GUC_EXPLAIN,
		},
		&effective_cache_size,
		DEFAULT_EFFECTIVE_CACHE_SIZE, 1, INT_MAX,
		NULL, NULL, NULL
	},

	{
		{"min_parallel_table_scan_size", PGC_USERSET, QUERY_TUNING_COST,
			gettext_noop("Sets the minimum amount of table data for a parallel scan."),
			gettext_noop("If the planner estimates that it will read a number of table pages too small to reach this limit, a parallel scan will not be considered."),
			GUC_UNIT_BLOCKS | GUC_EXPLAIN,
		},
		&min_parallel_table_scan_size,
		(8 * 1024 * 1024) / BLCKSZ, 0, INT_MAX / 3,
		NULL, NULL, NULL
	},

	{
		{"min_parallel_index_scan_size", PGC_USERSET, QUERY_TUNING_COST,
			gettext_noop("Sets the minimum amount of index data for a parallel scan."),
			gettext_noop("If the planner estimates that it will read a number of index pages too small to reach this limit, a parallel scan will not be considered."),
			GUC_UNIT_BLOCKS | GUC_EXPLAIN,
		},
		&min_parallel_index_scan_size,
		(512 * 1024) / BLCKSZ, 0, INT_MAX / 3,
		NULL, NULL, NULL
	},

	{
		/* Can't be set in postgresql.conf */
		{"server_version_num", PGC_INTERNAL, PRESET_OPTIONS,
			gettext_noop("Shows the server version as an integer."),
			NULL,
			GUC_NOT_IN_SAMPLE | GUC_DISALLOW_IN_FILE
		},
		&server_version_num,
		PG_VERSION_NUM, PG_VERSION_NUM, PG_VERSION_NUM,
		NULL, NULL, NULL
	},

	{
		{"log_temp_files", PGC_SUSET, LOGGING_WHAT,
			gettext_noop("Log the use of temporary files larger than this number of kilobytes."),
			gettext_noop("Zero logs all files. The default is -1 (turning this feature off)."),
			GUC_UNIT_KB
		},
		&log_temp_files,
		-1, -1, INT_MAX,
		NULL, NULL, NULL
	},

	{
		{"track_activity_query_size", PGC_POSTMASTER, RESOURCES_MEM,
			gettext_noop("Sets the size reserved for pg_stat_activity.query, in bytes."),
			NULL,
			GUC_UNIT_BYTE
		},
		&pgstat_track_activity_query_size,
		1024, 100, 1048576,
		NULL, NULL, NULL
	},

	{
		{"gin_pending_list_limit", PGC_USERSET, CLIENT_CONN_STATEMENT,
			gettext_noop("Sets the maximum size of the pending list for GIN index."),
			NULL,
			GUC_UNIT_KB
		},
		&gin_pending_list_limit,
		4096, 64, MAX_KILOBYTES,
		NULL, NULL, NULL
	},

	{
		{"tcp_user_timeout", PGC_USERSET, CLIENT_CONN_OTHER,
			gettext_noop("TCP user timeout."),
			gettext_noop("A value of 0 uses the system default."),
			GUC_UNIT_MS
		},
		&tcp_user_timeout,
		0, 0, INT_MAX,
		NULL, assign_tcp_user_timeout, show_tcp_user_timeout
	},

	{
<<<<<<< HEAD
		{"huge_page_size", PGC_POSTMASTER, RESOURCES_MEM,
			gettext_noop("The size of huge page that should be requested."),
			NULL,
			GUC_UNIT_KB
		},
		&huge_page_size,
		0, 0, INT_MAX,
		check_huge_page_size, NULL, NULL
=======
		{"compress_address_flush_chunks", PGC_SIGHUP, COMPRESS_OPTIONS,
			gettext_noop("Set the maximum number of chunks allocated between two flush compressed address files."),
			NULL
		},
		&compress_address_flush_chunks,
		5000, 0, INT_MAX,
		NULL, NULL, NULL
>>>>>>> 21d92735
	},

	/* End-of-list marker */
	{
		{NULL, 0, 0, NULL, NULL}, NULL, 0, 0, 0, NULL, NULL, NULL
	}
};


static struct config_real ConfigureNamesReal[] =
{
	{
		{"seq_page_cost", PGC_USERSET, QUERY_TUNING_COST,
			gettext_noop("Sets the planner's estimate of the cost of a "
						 "sequentially fetched disk page."),
			NULL,
			GUC_EXPLAIN
		},
		&seq_page_cost,
		DEFAULT_SEQ_PAGE_COST, 0, DBL_MAX,
		NULL, NULL, NULL
	},
	{
		{"random_page_cost", PGC_USERSET, QUERY_TUNING_COST,
			gettext_noop("Sets the planner's estimate of the cost of a "
						 "nonsequentially fetched disk page."),
			NULL,
			GUC_EXPLAIN
		},
		&random_page_cost,
		DEFAULT_RANDOM_PAGE_COST, 0, DBL_MAX,
		NULL, NULL, NULL
	},
	{
		{"cpu_tuple_cost", PGC_USERSET, QUERY_TUNING_COST,
			gettext_noop("Sets the planner's estimate of the cost of "
						 "processing each tuple (row)."),
			NULL,
			GUC_EXPLAIN
		},
		&cpu_tuple_cost,
		DEFAULT_CPU_TUPLE_COST, 0, DBL_MAX,
		NULL, NULL, NULL
	},
	{
		{"cpu_index_tuple_cost", PGC_USERSET, QUERY_TUNING_COST,
			gettext_noop("Sets the planner's estimate of the cost of "
						 "processing each index entry during an index scan."),
			NULL,
			GUC_EXPLAIN
		},
		&cpu_index_tuple_cost,
		DEFAULT_CPU_INDEX_TUPLE_COST, 0, DBL_MAX,
		NULL, NULL, NULL
	},
	{
		{"cpu_operator_cost", PGC_USERSET, QUERY_TUNING_COST,
			gettext_noop("Sets the planner's estimate of the cost of "
						 "processing each operator or function call."),
			NULL,
			GUC_EXPLAIN
		},
		&cpu_operator_cost,
		DEFAULT_CPU_OPERATOR_COST, 0, DBL_MAX,
		NULL, NULL, NULL
	},
	{
		{"parallel_tuple_cost", PGC_USERSET, QUERY_TUNING_COST,
			gettext_noop("Sets the planner's estimate of the cost of "
						 "passing each tuple (row) from worker to leader backend."),
			NULL,
			GUC_EXPLAIN
		},
		&parallel_tuple_cost,
		DEFAULT_PARALLEL_TUPLE_COST, 0, DBL_MAX,
		NULL, NULL, NULL
	},
	{
		{"parallel_setup_cost", PGC_USERSET, QUERY_TUNING_COST,
			gettext_noop("Sets the planner's estimate of the cost of "
						 "starting up worker processes for parallel query."),
			NULL,
			GUC_EXPLAIN
		},
		&parallel_setup_cost,
		DEFAULT_PARALLEL_SETUP_COST, 0, DBL_MAX,
		NULL, NULL, NULL
	},

	{
		{"jit_above_cost", PGC_USERSET, QUERY_TUNING_COST,
			gettext_noop("Perform JIT compilation if query is more expensive."),
			gettext_noop("-1 disables JIT compilation."),
			GUC_EXPLAIN
		},
		&jit_above_cost,
		100000, -1, DBL_MAX,
		NULL, NULL, NULL
	},

	{
		{"jit_optimize_above_cost", PGC_USERSET, QUERY_TUNING_COST,
			gettext_noop("Optimize JITed functions if query is more expensive."),
			gettext_noop("-1 disables optimization."),
			GUC_EXPLAIN
		},
		&jit_optimize_above_cost,
		500000, -1, DBL_MAX,
		NULL, NULL, NULL
	},

	{
		{"jit_inline_above_cost", PGC_USERSET, QUERY_TUNING_COST,
			gettext_noop("Perform JIT inlining if query is more expensive."),
			gettext_noop("-1 disables inlining."),
			GUC_EXPLAIN
		},
		&jit_inline_above_cost,
		500000, -1, DBL_MAX,
		NULL, NULL, NULL
	},

	{
		{"cursor_tuple_fraction", PGC_USERSET, QUERY_TUNING_OTHER,
			gettext_noop("Sets the planner's estimate of the fraction of "
						 "a cursor's rows that will be retrieved."),
			NULL,
			GUC_EXPLAIN
		},
		&cursor_tuple_fraction,
		DEFAULT_CURSOR_TUPLE_FRACTION, 0.0, 1.0,
		NULL, NULL, NULL
	},

	{
		{"geqo_selection_bias", PGC_USERSET, QUERY_TUNING_GEQO,
			gettext_noop("GEQO: selective pressure within the population."),
			NULL,
			GUC_EXPLAIN
		},
		&Geqo_selection_bias,
		DEFAULT_GEQO_SELECTION_BIAS,
		MIN_GEQO_SELECTION_BIAS, MAX_GEQO_SELECTION_BIAS,
		NULL, NULL, NULL
	},
	{
		{"geqo_seed", PGC_USERSET, QUERY_TUNING_GEQO,
			gettext_noop("GEQO: seed for random path selection."),
			NULL,
			GUC_EXPLAIN
		},
		&Geqo_seed,
		0.0, 0.0, 1.0,
		NULL, NULL, NULL
	},

	{
		{"hash_mem_multiplier", PGC_USERSET, RESOURCES_MEM,
			gettext_noop("Multiple of work_mem to use for hash tables."),
			NULL,
			GUC_EXPLAIN
		},
		&hash_mem_multiplier,
		1.0, 1.0, 1000.0,
		NULL, NULL, NULL
	},

	{
		{"bgwriter_lru_multiplier", PGC_SIGHUP, RESOURCES_BGWRITER,
			gettext_noop("Multiple of the average buffer usage to free per round."),
			NULL
		},
		&bgwriter_lru_multiplier,
		2.0, 0.0, 10.0,
		NULL, NULL, NULL
	},

	{
		{"seed", PGC_USERSET, UNGROUPED,
			gettext_noop("Sets the seed for random-number generation."),
			NULL,
			GUC_NO_SHOW_ALL | GUC_NO_RESET_ALL | GUC_NOT_IN_SAMPLE | GUC_DISALLOW_IN_FILE
		},
		&phony_random_seed,
		0.0, -1.0, 1.0,
		check_random_seed, assign_random_seed, show_random_seed
	},

	{
		{"vacuum_cost_delay", PGC_USERSET, RESOURCES_VACUUM_DELAY,
			gettext_noop("Vacuum cost delay in milliseconds."),
			NULL,
			GUC_UNIT_MS
		},
		&VacuumCostDelay,
		0, 0, 100,
		NULL, NULL, NULL
	},

	{
		{"autovacuum_vacuum_cost_delay", PGC_SIGHUP, AUTOVACUUM,
			gettext_noop("Vacuum cost delay in milliseconds, for autovacuum."),
			NULL,
			GUC_UNIT_MS
		},
		&autovacuum_vac_cost_delay,
		2, -1, 100,
		NULL, NULL, NULL
	},

	{
		{"autovacuum_vacuum_scale_factor", PGC_SIGHUP, AUTOVACUUM,
			gettext_noop("Number of tuple updates or deletes prior to vacuum as a fraction of reltuples."),
			NULL
		},
		&autovacuum_vac_scale,
		0.2, 0.0, 100.0,
		NULL, NULL, NULL
	},

	{
		{"autovacuum_vacuum_insert_scale_factor", PGC_SIGHUP, AUTOVACUUM,
			gettext_noop("Number of tuple inserts prior to vacuum as a fraction of reltuples."),
			NULL
		},
		&autovacuum_vac_ins_scale,
		0.2, 0.0, 100.0,
		NULL, NULL, NULL
	},

	{
		{"autovacuum_analyze_scale_factor", PGC_SIGHUP, AUTOVACUUM,
			gettext_noop("Number of tuple inserts, updates, or deletes prior to analyze as a fraction of reltuples."),
			NULL
		},
		&autovacuum_anl_scale,
		0.1, 0.0, 100.0,
		NULL, NULL, NULL
	},

	{
		{"checkpoint_completion_target", PGC_SIGHUP, WAL_CHECKPOINTS,
			gettext_noop("Time spent flushing dirty buffers during checkpoint, as fraction of checkpoint interval."),
			NULL
		},
		&CheckPointCompletionTarget,
		0.5, 0.0, 1.0,
		NULL, NULL, NULL
	},

	{
		{"vacuum_cleanup_index_scale_factor", PGC_USERSET, CLIENT_CONN_STATEMENT,
			gettext_noop("Number of tuple inserts prior to index cleanup as a fraction of reltuples."),
			NULL
		},
		&vacuum_cleanup_index_scale_factor,
		0.1, 0.0, 1e10,
		NULL, NULL, NULL
	},

	{
		{"log_statement_sample_rate", PGC_SUSET, LOGGING_WHEN,
			gettext_noop("Fraction of statements exceeding log_min_duration_sample to be logged."),
			gettext_noop("Use a value between 0.0 (never log) and 1.0 (always log).")
		},
		&log_statement_sample_rate,
		1.0, 0.0, 1.0,
		NULL, NULL, NULL
	},

	{
		{"log_transaction_sample_rate", PGC_SUSET, LOGGING_WHEN,
			gettext_noop("Set the fraction of transactions to log for new transactions."),
			gettext_noop("Logs all statements from a fraction of transactions. "
						 "Use a value between 0.0 (never log) and 1.0 (log all "
						 "statements for all transactions).")
		},
		&log_xact_sample_rate,
		0.0, 0.0, 1.0,
		NULL, NULL, NULL
	},

	/* End-of-list marker */
	{
		{NULL, 0, 0, NULL, NULL}, NULL, 0.0, 0.0, 0.0, NULL, NULL, NULL
	}
};


static struct config_string ConfigureNamesString[] =
{
	{
		{"archive_command", PGC_SIGHUP, WAL_ARCHIVING,
			gettext_noop("Sets the shell command that will be called to archive a WAL file."),
			NULL
		},
		&XLogArchiveCommand,
		"",
		NULL, NULL, show_archive_command
	},

	{
		{"restore_command", PGC_POSTMASTER, WAL_ARCHIVE_RECOVERY,
			gettext_noop("Sets the shell command that will be called to retrieve an archived WAL file."),
			NULL
		},
		&recoveryRestoreCommand,
		"",
		NULL, NULL, NULL
	},

	{
		{"archive_cleanup_command", PGC_SIGHUP, WAL_ARCHIVE_RECOVERY,
			gettext_noop("Sets the shell command that will be executed at every restart point."),
			NULL
		},
		&archiveCleanupCommand,
		"",
		NULL, NULL, NULL
	},

	{
		{"recovery_end_command", PGC_SIGHUP, WAL_ARCHIVE_RECOVERY,
			gettext_noop("Sets the shell command that will be executed once at the end of recovery."),
			NULL
		},
		&recoveryEndCommand,
		"",
		NULL, NULL, NULL
	},

	{
		{"recovery_target_timeline", PGC_POSTMASTER, WAL_RECOVERY_TARGET,
			gettext_noop("Specifies the timeline to recover into."),
			NULL
		},
		&recovery_target_timeline_string,
		"latest",
		check_recovery_target_timeline, assign_recovery_target_timeline, NULL
	},

	{
		{"recovery_target", PGC_POSTMASTER, WAL_RECOVERY_TARGET,
			gettext_noop("Set to \"immediate\" to end recovery as soon as a consistent state is reached."),
			NULL
		},
		&recovery_target_string,
		"",
		check_recovery_target, assign_recovery_target, NULL
	},
	{
		{"recovery_target_xid", PGC_POSTMASTER, WAL_RECOVERY_TARGET,
			gettext_noop("Sets the transaction ID up to which recovery will proceed."),
			NULL
		},
		&recovery_target_xid_string,
		"",
		check_recovery_target_xid, assign_recovery_target_xid, NULL
	},
	{
		{"recovery_target_time", PGC_POSTMASTER, WAL_RECOVERY_TARGET,
			gettext_noop("Sets the time stamp up to which recovery will proceed."),
			NULL
		},
		&recovery_target_time_string,
		"",
		check_recovery_target_time, assign_recovery_target_time, NULL
	},
	{
		{"recovery_target_name", PGC_POSTMASTER, WAL_RECOVERY_TARGET,
			gettext_noop("Sets the named restore point up to which recovery will proceed."),
			NULL
		},
		&recovery_target_name_string,
		"",
		check_recovery_target_name, assign_recovery_target_name, NULL
	},
	{
		{"recovery_target_lsn", PGC_POSTMASTER, WAL_RECOVERY_TARGET,
			gettext_noop("Sets the LSN of the write-ahead log location up to which recovery will proceed."),
			NULL
		},
		&recovery_target_lsn_string,
		"",
		check_recovery_target_lsn, assign_recovery_target_lsn, NULL
	},

	{
		{"promote_trigger_file", PGC_SIGHUP, REPLICATION_STANDBY,
			gettext_noop("Specifies a file name whose presence ends recovery in the standby."),
			NULL
		},
		&PromoteTriggerFile,
		"",
		NULL, NULL, NULL
	},

	{
		{"primary_conninfo", PGC_SIGHUP, REPLICATION_STANDBY,
			gettext_noop("Sets the connection string to be used to connect to the sending server."),
			NULL,
			GUC_SUPERUSER_ONLY
		},
		&PrimaryConnInfo,
		"",
		NULL, NULL, NULL
	},

	{
		{"primary_slot_name", PGC_SIGHUP, REPLICATION_STANDBY,
			gettext_noop("Sets the name of the replication slot to use on the sending server."),
			NULL
		},
		&PrimarySlotName,
		"",
		check_primary_slot_name, NULL, NULL
	},

	{
		{"client_encoding", PGC_USERSET, CLIENT_CONN_LOCALE,
			gettext_noop("Sets the client's character set encoding."),
			NULL,
			GUC_IS_NAME | GUC_REPORT
		},
		&client_encoding_string,
		"SQL_ASCII",
		check_client_encoding, assign_client_encoding, NULL
	},

	{
		{"log_line_prefix", PGC_SIGHUP, LOGGING_WHAT,
			gettext_noop("Controls information prefixed to each log line."),
			gettext_noop("If blank, no prefix is used.")
		},
		&Log_line_prefix,
		"%m [%p] ",
		NULL, NULL, NULL
	},

	{
		{"log_timezone", PGC_SIGHUP, LOGGING_WHAT,
			gettext_noop("Sets the time zone to use in log messages."),
			NULL
		},
		&log_timezone_string,
		"GMT",
		check_log_timezone, assign_log_timezone, show_log_timezone
	},

	{
		{"DateStyle", PGC_USERSET, CLIENT_CONN_LOCALE,
			gettext_noop("Sets the display format for date and time values."),
			gettext_noop("Also controls interpretation of ambiguous "
						 "date inputs."),
			GUC_LIST_INPUT | GUC_REPORT
		},
		&datestyle_string,
		"ISO, MDY",
		check_datestyle, assign_datestyle, NULL
	},

	{
		{"default_table_access_method", PGC_USERSET, CLIENT_CONN_STATEMENT,
			gettext_noop("Sets the default table access method for new tables."),
			NULL,
			GUC_IS_NAME
		},
		&default_table_access_method,
		DEFAULT_TABLE_ACCESS_METHOD,
		check_default_table_access_method, NULL, NULL
	},

	{
		{"default_tablespace", PGC_USERSET, CLIENT_CONN_STATEMENT,
			gettext_noop("Sets the default tablespace to create tables and indexes in."),
			gettext_noop("An empty string selects the database's default tablespace."),
			GUC_IS_NAME
		},
		&default_tablespace,
		"",
		check_default_tablespace, NULL, NULL
	},

	{
		{"temp_tablespaces", PGC_USERSET, CLIENT_CONN_STATEMENT,
			gettext_noop("Sets the tablespace(s) to use for temporary tables and sort files."),
			NULL,
			GUC_LIST_INPUT | GUC_LIST_QUOTE
		},
		&temp_tablespaces,
		"",
		check_temp_tablespaces, assign_temp_tablespaces, NULL
	},

	{
		{"dynamic_library_path", PGC_SUSET, CLIENT_CONN_OTHER,
			gettext_noop("Sets the path for dynamically loadable modules."),
			gettext_noop("If a dynamically loadable module needs to be opened and "
						 "the specified name does not have a directory component (i.e., the "
						 "name does not contain a slash), the system will search this path for "
						 "the specified file."),
			GUC_SUPERUSER_ONLY
		},
		&Dynamic_library_path,
		"$libdir",
		NULL, NULL, NULL
	},

	{
		{"krb_server_keyfile", PGC_SIGHUP, CONN_AUTH_AUTH,
			gettext_noop("Sets the location of the Kerberos server key file."),
			NULL,
			GUC_SUPERUSER_ONLY
		},
		&pg_krb_server_keyfile,
		PG_KRB_SRVTAB,
		NULL, NULL, NULL
	},

	{
		{"bonjour_name", PGC_POSTMASTER, CONN_AUTH_SETTINGS,
			gettext_noop("Sets the Bonjour service name."),
			NULL
		},
		&bonjour_name,
		"",
		NULL, NULL, NULL
	},

	/* See main.c about why defaults for LC_foo are not all alike */

	{
		{"lc_collate", PGC_INTERNAL, CLIENT_CONN_LOCALE,
			gettext_noop("Shows the collation order locale."),
			NULL,
			GUC_NOT_IN_SAMPLE | GUC_DISALLOW_IN_FILE
		},
		&locale_collate,
		"C",
		NULL, NULL, NULL
	},

	{
		{"lc_ctype", PGC_INTERNAL, CLIENT_CONN_LOCALE,
			gettext_noop("Shows the character classification and case conversion locale."),
			NULL,
			GUC_NOT_IN_SAMPLE | GUC_DISALLOW_IN_FILE
		},
		&locale_ctype,
		"C",
		NULL, NULL, NULL
	},

	{
		{"lc_messages", PGC_SUSET, CLIENT_CONN_LOCALE,
			gettext_noop("Sets the language in which messages are displayed."),
			NULL
		},
		&locale_messages,
		"",
		check_locale_messages, assign_locale_messages, NULL
	},

	{
		{"lc_monetary", PGC_USERSET, CLIENT_CONN_LOCALE,
			gettext_noop("Sets the locale for formatting monetary amounts."),
			NULL
		},
		&locale_monetary,
		"C",
		check_locale_monetary, assign_locale_monetary, NULL
	},

	{
		{"lc_numeric", PGC_USERSET, CLIENT_CONN_LOCALE,
			gettext_noop("Sets the locale for formatting numbers."),
			NULL
		},
		&locale_numeric,
		"C",
		check_locale_numeric, assign_locale_numeric, NULL
	},

	{
		{"lc_time", PGC_USERSET, CLIENT_CONN_LOCALE,
			gettext_noop("Sets the locale for formatting date and time values."),
			NULL
		},
		&locale_time,
		"C",
		check_locale_time, assign_locale_time, NULL
	},

	{
		{"session_preload_libraries", PGC_SUSET, CLIENT_CONN_PRELOAD,
			gettext_noop("Lists shared libraries to preload into each backend."),
			NULL,
			GUC_LIST_INPUT | GUC_LIST_QUOTE | GUC_SUPERUSER_ONLY
		},
		&session_preload_libraries_string,
		"",
		NULL, NULL, NULL
	},

	{
		{"shared_preload_libraries", PGC_POSTMASTER, CLIENT_CONN_PRELOAD,
			gettext_noop("Lists shared libraries to preload into server."),
			NULL,
			GUC_LIST_INPUT | GUC_LIST_QUOTE | GUC_SUPERUSER_ONLY
		},
		&shared_preload_libraries_string,
		"",
		NULL, NULL, NULL
	},

	{
		{"local_preload_libraries", PGC_USERSET, CLIENT_CONN_PRELOAD,
			gettext_noop("Lists unprivileged shared libraries to preload into each backend."),
			NULL,
			GUC_LIST_INPUT | GUC_LIST_QUOTE
		},
		&local_preload_libraries_string,
		"",
		NULL, NULL, NULL
	},

	{
		{"search_path", PGC_USERSET, CLIENT_CONN_STATEMENT,
			gettext_noop("Sets the schema search order for names that are not schema-qualified."),
			NULL,
			GUC_LIST_INPUT | GUC_LIST_QUOTE | GUC_EXPLAIN
		},
		&namespace_search_path,
		"\"$user\", public",
		check_search_path, assign_search_path, NULL
	},

	{
		/* Can't be set in postgresql.conf */
		{"server_encoding", PGC_INTERNAL, CLIENT_CONN_LOCALE,
			gettext_noop("Sets the server (database) character set encoding."),
			NULL,
			GUC_IS_NAME | GUC_REPORT | GUC_NOT_IN_SAMPLE | GUC_DISALLOW_IN_FILE
		},
		&server_encoding_string,
		"SQL_ASCII",
		NULL, NULL, NULL
	},

	{
		/* Can't be set in postgresql.conf */
		{"server_version", PGC_INTERNAL, PRESET_OPTIONS,
			gettext_noop("Shows the server version."),
			NULL,
			GUC_REPORT | GUC_NOT_IN_SAMPLE | GUC_DISALLOW_IN_FILE
		},
		&server_version_string,
		PG_VERSION,
		NULL, NULL, NULL
	},

	{
		/* Not for general use --- used by SET ROLE */
		{"role", PGC_USERSET, UNGROUPED,
			gettext_noop("Sets the current role."),
			NULL,
			GUC_IS_NAME | GUC_NO_SHOW_ALL | GUC_NO_RESET_ALL | GUC_NOT_IN_SAMPLE | GUC_DISALLOW_IN_FILE | GUC_NOT_WHILE_SEC_REST
		},
		&role_string,
		"none",
		check_role, assign_role, show_role
	},

	{
		/* Not for general use --- used by SET SESSION AUTHORIZATION */
		{"session_authorization", PGC_USERSET, UNGROUPED,
			gettext_noop("Sets the session user name."),
			NULL,
			GUC_IS_NAME | GUC_REPORT | GUC_NO_SHOW_ALL | GUC_NO_RESET_ALL | GUC_NOT_IN_SAMPLE | GUC_DISALLOW_IN_FILE | GUC_NOT_WHILE_SEC_REST
		},
		&session_authorization_string,
		NULL,
		check_session_authorization, assign_session_authorization, NULL
	},

	{
		{"log_destination", PGC_SIGHUP, LOGGING_WHERE,
			gettext_noop("Sets the destination for server log output."),
			gettext_noop("Valid values are combinations of \"stderr\", "
						 "\"syslog\", \"csvlog\", and \"eventlog\", "
						 "depending on the platform."),
			GUC_LIST_INPUT
		},
		&Log_destination_string,
		"stderr",
		check_log_destination, assign_log_destination, NULL
	},
	{
		{"log_directory", PGC_SIGHUP, LOGGING_WHERE,
			gettext_noop("Sets the destination directory for log files."),
			gettext_noop("Can be specified as relative to the data directory "
						 "or as absolute path."),
			GUC_SUPERUSER_ONLY
		},
		&Log_directory,
		"log",
		check_canonical_path, NULL, NULL
	},
	{
		{"log_filename", PGC_SIGHUP, LOGGING_WHERE,
			gettext_noop("Sets the file name pattern for log files."),
			NULL,
			GUC_SUPERUSER_ONLY
		},
		&Log_filename,
		"postgresql-%Y-%m-%d_%H%M%S.log",
		NULL, NULL, NULL
	},

	{
		{"syslog_ident", PGC_SIGHUP, LOGGING_WHERE,
			gettext_noop("Sets the program name used to identify PostgreSQL "
						 "messages in syslog."),
			NULL
		},
		&syslog_ident_str,
		"postgres",
		NULL, assign_syslog_ident, NULL
	},

	{
		{"event_source", PGC_POSTMASTER, LOGGING_WHERE,
			gettext_noop("Sets the application name used to identify "
						 "PostgreSQL messages in the event log."),
			NULL
		},
		&event_source,
		DEFAULT_EVENT_SOURCE,
		NULL, NULL, NULL
	},

	{
		{"TimeZone", PGC_USERSET, CLIENT_CONN_LOCALE,
			gettext_noop("Sets the time zone for displaying and interpreting time stamps."),
			NULL,
			GUC_REPORT
		},
		&timezone_string,
		"GMT",
		check_timezone, assign_timezone, show_timezone
	},
	{
		{"timezone_abbreviations", PGC_USERSET, CLIENT_CONN_LOCALE,
			gettext_noop("Selects a file of time zone abbreviations."),
			NULL
		},
		&timezone_abbreviations_string,
		NULL,
		check_timezone_abbreviations, assign_timezone_abbreviations, NULL
	},

	{
		{"unix_socket_group", PGC_POSTMASTER, CONN_AUTH_SETTINGS,
			gettext_noop("Sets the owning group of the Unix-domain socket."),
			gettext_noop("The owning user of the socket is always the user "
						 "that starts the server.")
		},
		&Unix_socket_group,
		"",
		NULL, NULL, NULL
	},

	{
		{"unix_socket_directories", PGC_POSTMASTER, CONN_AUTH_SETTINGS,
			gettext_noop("Sets the directories where Unix-domain sockets will be created."),
			NULL,
			GUC_SUPERUSER_ONLY
		},
		&Unix_socket_directories,
#ifdef HAVE_UNIX_SOCKETS
		DEFAULT_PGSOCKET_DIR,
#else
		"",
#endif
		NULL, NULL, NULL
	},

	{
		{"listen_addresses", PGC_POSTMASTER, CONN_AUTH_SETTINGS,
			gettext_noop("Sets the host name or IP address(es) to listen to."),
			NULL,
			GUC_LIST_INPUT
		},
		&ListenAddresses,
		"localhost",
		NULL, NULL, NULL
	},

	{
		/*
		 * Can't be set by ALTER SYSTEM as it can lead to recursive definition
		 * of data_directory.
		 */
		{"data_directory", PGC_POSTMASTER, FILE_LOCATIONS,
			gettext_noop("Sets the server's data directory."),
			NULL,
			GUC_SUPERUSER_ONLY | GUC_DISALLOW_IN_AUTO_FILE
		},
		&data_directory,
		NULL,
		NULL, NULL, NULL
	},

	{
		{"config_file", PGC_POSTMASTER, FILE_LOCATIONS,
			gettext_noop("Sets the server's main configuration file."),
			NULL,
			GUC_DISALLOW_IN_FILE | GUC_SUPERUSER_ONLY
		},
		&ConfigFileName,
		NULL,
		NULL, NULL, NULL
	},

	{
		{"hba_file", PGC_POSTMASTER, FILE_LOCATIONS,
			gettext_noop("Sets the server's \"hba\" configuration file."),
			NULL,
			GUC_SUPERUSER_ONLY
		},
		&HbaFileName,
		NULL,
		NULL, NULL, NULL
	},

	{
		{"ident_file", PGC_POSTMASTER, FILE_LOCATIONS,
			gettext_noop("Sets the server's \"ident\" configuration file."),
			NULL,
			GUC_SUPERUSER_ONLY
		},
		&IdentFileName,
		NULL,
		NULL, NULL, NULL
	},

	{
		{"external_pid_file", PGC_POSTMASTER, FILE_LOCATIONS,
			gettext_noop("Writes the postmaster PID to the specified file."),
			NULL,
			GUC_SUPERUSER_ONLY
		},
		&external_pid_file,
		NULL,
		check_canonical_path, NULL, NULL
	},

	{
		{"ssl_library", PGC_INTERNAL, PRESET_OPTIONS,
			gettext_noop("Name of the SSL library."),
			NULL,
			GUC_NOT_IN_SAMPLE | GUC_DISALLOW_IN_FILE
		},
		&ssl_library,
#ifdef USE_SSL
		"OpenSSL",
#else
		"",
#endif
		NULL, NULL, NULL
	},

	{
		{"ssl_cert_file", PGC_SIGHUP, CONN_AUTH_SSL,
			gettext_noop("Location of the SSL server certificate file."),
			NULL
		},
		&ssl_cert_file,
		"server.crt",
		NULL, NULL, NULL
	},

	{
		{"ssl_key_file", PGC_SIGHUP, CONN_AUTH_SSL,
			gettext_noop("Location of the SSL server private key file."),
			NULL
		},
		&ssl_key_file,
		"server.key",
		NULL, NULL, NULL
	},

	{
		{"ssl_ca_file", PGC_SIGHUP, CONN_AUTH_SSL,
			gettext_noop("Location of the SSL certificate authority file."),
			NULL
		},
		&ssl_ca_file,
		"",
		NULL, NULL, NULL
	},

	{
		{"ssl_crl_file", PGC_SIGHUP, CONN_AUTH_SSL,
			gettext_noop("Location of the SSL certificate revocation list file."),
			NULL
		},
		&ssl_crl_file,
		"",
		NULL, NULL, NULL
	},

	{
		{"stats_temp_directory", PGC_SIGHUP, STATS_COLLECTOR,
			gettext_noop("Writes temporary statistics files to the specified directory."),
			NULL,
			GUC_SUPERUSER_ONLY
		},
		&pgstat_temp_directory,
		PG_STAT_TMP_DIR,
		check_canonical_path, assign_pgstat_temp_directory, NULL
	},

	{
		{"synchronous_standby_names", PGC_SIGHUP, REPLICATION_PRIMARY,
			gettext_noop("Number of synchronous standbys and list of names of potential synchronous ones."),
			NULL,
			GUC_LIST_INPUT
		},
		&SyncRepStandbyNames,
		"",
		check_synchronous_standby_names, assign_synchronous_standby_names, NULL
	},

	{
		{"default_text_search_config", PGC_USERSET, CLIENT_CONN_LOCALE,
			gettext_noop("Sets default text search configuration."),
			NULL
		},
		&TSCurrentConfig,
		"pg_catalog.simple",
		check_TSCurrentConfig, assign_TSCurrentConfig, NULL
	},

	{
		{"ssl_ciphers", PGC_SIGHUP, CONN_AUTH_SSL,
			gettext_noop("Sets the list of allowed SSL ciphers."),
			NULL,
			GUC_SUPERUSER_ONLY
		},
		&SSLCipherSuites,
#ifdef USE_OPENSSL
		"HIGH:MEDIUM:+3DES:!aNULL",
#else
		"none",
#endif
		NULL, NULL, NULL
	},

	{
		{"ssl_ecdh_curve", PGC_SIGHUP, CONN_AUTH_SSL,
			gettext_noop("Sets the curve to use for ECDH."),
			NULL,
			GUC_SUPERUSER_ONLY
		},
		&SSLECDHCurve,
#ifdef USE_SSL
		"prime256v1",
#else
		"none",
#endif
		NULL, NULL, NULL
	},

	{
		{"ssl_dh_params_file", PGC_SIGHUP, CONN_AUTH_SSL,
			gettext_noop("Location of the SSL DH parameters file."),
			NULL,
			GUC_SUPERUSER_ONLY
		},
		&ssl_dh_params_file,
		"",
		NULL, NULL, NULL
	},

	{
		{"ssl_passphrase_command", PGC_SIGHUP, CONN_AUTH_SSL,
			gettext_noop("Command to obtain passphrases for SSL."),
			NULL,
			GUC_SUPERUSER_ONLY
		},
		&ssl_passphrase_command,
		"",
		NULL, NULL, NULL
	},

	{
		{"application_name", PGC_USERSET, LOGGING_WHAT,
			gettext_noop("Sets the application name to be reported in statistics and logs."),
			NULL,
			GUC_IS_NAME | GUC_REPORT | GUC_NOT_IN_SAMPLE
		},
		&application_name,
		"",
		check_application_name, assign_application_name, NULL
	},

	{
		{"cluster_name", PGC_POSTMASTER, PROCESS_TITLE,
			gettext_noop("Sets the name of the cluster, which is included in the process title."),
			NULL,
			GUC_IS_NAME
		},
		&cluster_name,
		"",
		check_cluster_name, NULL, NULL
	},

	{
		{"wal_consistency_checking", PGC_SUSET, DEVELOPER_OPTIONS,
			gettext_noop("Sets the WAL resource managers for which WAL consistency checks are done."),
			gettext_noop("Full-page images will be logged for all data blocks and cross-checked against the results of WAL replay."),
			GUC_LIST_INPUT | GUC_NOT_IN_SAMPLE
		},
		&wal_consistency_checking_string,
		"",
		check_wal_consistency_checking, assign_wal_consistency_checking, NULL
	},

	{
		{"jit_provider", PGC_POSTMASTER, CLIENT_CONN_PRELOAD,
			gettext_noop("JIT provider to use."),
			NULL,
			GUC_SUPERUSER_ONLY
		},
		&jit_provider,
		"llvmjit",
		NULL, NULL, NULL
	},

	{
		{"backtrace_functions", PGC_SUSET, DEVELOPER_OPTIONS,
			gettext_noop("Log backtrace for errors in these functions."),
			NULL,
			GUC_NOT_IN_SAMPLE
		},
		&backtrace_functions,
		"",
		check_backtrace_functions, assign_backtrace_functions, NULL
	},

	/* End-of-list marker */
	{
		{NULL, 0, 0, NULL, NULL}, NULL, NULL, NULL, NULL, NULL
	}
};


static struct config_enum ConfigureNamesEnum[] =
{
	{
		{"backslash_quote", PGC_USERSET, COMPAT_OPTIONS_PREVIOUS,
			gettext_noop("Sets whether \"\\'\" is allowed in string literals."),
			NULL
		},
		&backslash_quote,
		BACKSLASH_QUOTE_SAFE_ENCODING, backslash_quote_options,
		NULL, NULL, NULL
	},

	{
		{"bytea_output", PGC_USERSET, CLIENT_CONN_STATEMENT,
			gettext_noop("Sets the output format for bytea."),
			NULL
		},
		&bytea_output,
		BYTEA_OUTPUT_HEX, bytea_output_options,
		NULL, NULL, NULL
	},

	{
		{"client_min_messages", PGC_USERSET, CLIENT_CONN_STATEMENT,
			gettext_noop("Sets the message levels that are sent to the client."),
			gettext_noop("Each level includes all the levels that follow it. The later"
						 " the level, the fewer messages are sent.")
		},
		&client_min_messages,
		NOTICE, client_message_level_options,
		NULL, NULL, NULL
	},

	{
		{"constraint_exclusion", PGC_USERSET, QUERY_TUNING_OTHER,
			gettext_noop("Enables the planner to use constraints to optimize queries."),
			gettext_noop("Table scans will be skipped if their constraints"
						 " guarantee that no rows match the query."),
			GUC_EXPLAIN
		},
		&constraint_exclusion,
		CONSTRAINT_EXCLUSION_PARTITION, constraint_exclusion_options,
		NULL, NULL, NULL
	},

	{
		{"default_transaction_isolation", PGC_USERSET, CLIENT_CONN_STATEMENT,
			gettext_noop("Sets the transaction isolation level of each new transaction."),
			NULL
		},
		&DefaultXactIsoLevel,
		XACT_READ_COMMITTED, isolation_level_options,
		NULL, NULL, NULL
	},

	{
		{"transaction_isolation", PGC_USERSET, CLIENT_CONN_STATEMENT,
			gettext_noop("Sets the current transaction's isolation level."),
			NULL,
			GUC_NO_RESET_ALL | GUC_NOT_IN_SAMPLE | GUC_DISALLOW_IN_FILE
		},
		&XactIsoLevel,
		XACT_READ_COMMITTED, isolation_level_options,
		check_XactIsoLevel, NULL, NULL
	},

	{
		{"IntervalStyle", PGC_USERSET, CLIENT_CONN_LOCALE,
			gettext_noop("Sets the display format for interval values."),
			NULL,
			GUC_REPORT
		},
		&IntervalStyle,
		INTSTYLE_POSTGRES, intervalstyle_options,
		NULL, NULL, NULL
	},

	{
		{"log_error_verbosity", PGC_SUSET, LOGGING_WHAT,
			gettext_noop("Sets the verbosity of logged messages."),
			NULL
		},
		&Log_error_verbosity,
		PGERROR_DEFAULT, log_error_verbosity_options,
		NULL, NULL, NULL
	},

	{
		{"log_min_messages", PGC_SUSET, LOGGING_WHEN,
			gettext_noop("Sets the message levels that are logged."),
			gettext_noop("Each level includes all the levels that follow it. The later"
						 " the level, the fewer messages are sent.")
		},
		&log_min_messages,
		WARNING, server_message_level_options,
		NULL, NULL, NULL
	},

	{
		{"log_min_error_statement", PGC_SUSET, LOGGING_WHEN,
			gettext_noop("Causes all statements generating error at or above this level to be logged."),
			gettext_noop("Each level includes all the levels that follow it. The later"
						 " the level, the fewer messages are sent.")
		},
		&log_min_error_statement,
		ERROR, server_message_level_options,
		NULL, NULL, NULL
	},

	{
		{"log_statement", PGC_SUSET, LOGGING_WHAT,
			gettext_noop("Sets the type of statements logged."),
			NULL
		},
		&log_statement,
		LOGSTMT_NONE, log_statement_options,
		NULL, NULL, NULL
	},

	{
		{"syslog_facility", PGC_SIGHUP, LOGGING_WHERE,
			gettext_noop("Sets the syslog \"facility\" to be used when syslog enabled."),
			NULL
		},
		&syslog_facility,
#ifdef HAVE_SYSLOG
		LOG_LOCAL0,
#else
		0,
#endif
		syslog_facility_options,
		NULL, assign_syslog_facility, NULL
	},

	{
		{"session_replication_role", PGC_SUSET, CLIENT_CONN_STATEMENT,
			gettext_noop("Sets the session's behavior for triggers and rewrite rules."),
			NULL
		},
		&SessionReplicationRole,
		SESSION_REPLICATION_ROLE_ORIGIN, session_replication_role_options,
		NULL, assign_session_replication_role, NULL
	},

	{
		{"synchronous_commit", PGC_USERSET, WAL_SETTINGS,
			gettext_noop("Sets the current transaction's synchronization level."),
			NULL
		},
		&synchronous_commit,
		SYNCHRONOUS_COMMIT_ON, synchronous_commit_options,
		NULL, assign_synchronous_commit, NULL
	},

	{
		{"archive_mode", PGC_POSTMASTER, WAL_ARCHIVING,
			gettext_noop("Allows archiving of WAL files using archive_command."),
			NULL
		},
		&XLogArchiveMode,
		ARCHIVE_MODE_OFF, archive_mode_options,
		NULL, NULL, NULL
	},

	{
		{"recovery_target_action", PGC_POSTMASTER, WAL_RECOVERY_TARGET,
			gettext_noop("Sets the action to perform upon reaching the recovery target."),
			NULL
		},
		&recoveryTargetAction,
		RECOVERY_TARGET_ACTION_PAUSE, recovery_target_action_options,
		NULL, NULL, NULL
	},

	{
		{"trace_recovery_messages", PGC_SIGHUP, DEVELOPER_OPTIONS,
			gettext_noop("Enables logging of recovery-related debugging information."),
			gettext_noop("Each level includes all the levels that follow it. The later"
						 " the level, the fewer messages are sent.")
		},
		&trace_recovery_messages,

		/*
		 * client_message_level_options allows too many values, really, but
		 * it's not worth having a separate options array for this.
		 */
		LOG, client_message_level_options,
		NULL, NULL, NULL
	},

	{
		{"track_functions", PGC_SUSET, STATS_COLLECTOR,
			gettext_noop("Collects function-level statistics on database activity."),
			NULL
		},
		&pgstat_track_functions,
		TRACK_FUNC_OFF, track_function_options,
		NULL, NULL, NULL
	},

	{
		{"wal_level", PGC_POSTMASTER, WAL_SETTINGS,
			gettext_noop("Set the level of information written to the WAL."),
			NULL
		},
		&wal_level,
		WAL_LEVEL_REPLICA, wal_level_options,
		NULL, NULL, NULL
	},

	{
		{"dynamic_shared_memory_type", PGC_POSTMASTER, RESOURCES_MEM,
			gettext_noop("Selects the dynamic shared memory implementation used."),
			NULL
		},
		&dynamic_shared_memory_type,
		DEFAULT_DYNAMIC_SHARED_MEMORY_TYPE, dynamic_shared_memory_options,
		NULL, NULL, NULL
	},

	{
		{"shared_memory_type", PGC_POSTMASTER, RESOURCES_MEM,
			gettext_noop("Selects the shared memory implementation used for the main shared memory region."),
			NULL
		},
		&shared_memory_type,
		DEFAULT_SHARED_MEMORY_TYPE, shared_memory_options,
		NULL, NULL, NULL
	},

	{
		{"wal_sync_method", PGC_SIGHUP, WAL_SETTINGS,
			gettext_noop("Selects the method used for forcing WAL updates to disk."),
			NULL
		},
		&sync_method,
		DEFAULT_SYNC_METHOD, sync_method_options,
		NULL, assign_xlog_sync_method, NULL
	},

	{
		{"xmlbinary", PGC_USERSET, CLIENT_CONN_STATEMENT,
			gettext_noop("Sets how binary values are to be encoded in XML."),
			NULL
		},
		&xmlbinary,
		XMLBINARY_BASE64, xmlbinary_options,
		NULL, NULL, NULL
	},

	{
		{"xmloption", PGC_USERSET, CLIENT_CONN_STATEMENT,
			gettext_noop("Sets whether XML data in implicit parsing and serialization "
						 "operations is to be considered as documents or content fragments."),
			NULL
		},
		&xmloption,
		XMLOPTION_CONTENT, xmloption_options,
		NULL, NULL, NULL
	},

	{
		{"huge_pages", PGC_POSTMASTER, RESOURCES_MEM,
			gettext_noop("Use of huge pages on Linux or Windows."),
			NULL
		},
		&huge_pages,
		HUGE_PAGES_TRY, huge_pages_options,
		NULL, NULL, NULL
	},

	{
		{"force_parallel_mode", PGC_USERSET, QUERY_TUNING_OTHER,
			gettext_noop("Forces use of parallel query facilities."),
			gettext_noop("If possible, run query using a parallel worker and with parallel restrictions."),
			GUC_EXPLAIN
		},
		&force_parallel_mode,
		FORCE_PARALLEL_OFF, force_parallel_mode_options,
		NULL, NULL, NULL
	},

	{
		{"password_encryption", PGC_USERSET, CONN_AUTH_AUTH,
			gettext_noop("Chooses the algorithm for encrypting passwords."),
			NULL
		},
		&Password_encryption,
		PASSWORD_TYPE_SCRAM_SHA_256, password_encryption_options,
		NULL, NULL, NULL
	},

	{
		{"plan_cache_mode", PGC_USERSET, QUERY_TUNING_OTHER,
			gettext_noop("Controls the planner's selection of custom or generic plan."),
			gettext_noop("Prepared statements can have custom and generic plans, and the planner "
						 "will attempt to choose which is better.  This can be set to override "
						 "the default behavior."),
			GUC_EXPLAIN
		},
		&plan_cache_mode,
		PLAN_CACHE_MODE_AUTO, plan_cache_mode_options,
		NULL, NULL, NULL
	},

	{
		{"ssl_min_protocol_version", PGC_SIGHUP, CONN_AUTH_SSL,
			gettext_noop("Sets the minimum SSL/TLS protocol version to use."),
			NULL,
			GUC_SUPERUSER_ONLY
		},
		&ssl_min_protocol_version,
		PG_TLS1_2_VERSION,
		ssl_protocol_versions_info + 1, /* don't allow PG_TLS_ANY */
		NULL, NULL, NULL
	},

	{
		{"ssl_max_protocol_version", PGC_SIGHUP, CONN_AUTH_SSL,
			gettext_noop("Sets the maximum SSL/TLS protocol version to use."),
			NULL,
			GUC_SUPERUSER_ONLY
		},
		&ssl_max_protocol_version,
		PG_TLS_ANY,
		ssl_protocol_versions_info,
		NULL, NULL, NULL
	},

	/* End-of-list marker */
	{
		{NULL, 0, 0, NULL, NULL}, NULL, 0, NULL, NULL, NULL, NULL
	}
};

/******** end of options list ********/


/*
 * To allow continued support of obsolete names for GUC variables, we apply
 * the following mappings to any unrecognized name.  Note that an old name
 * should be mapped to a new one only if the new variable has very similar
 * semantics to the old.
 */
static const char *const map_old_guc_names[] = {
	"sort_mem", "work_mem",
	"vacuum_mem", "maintenance_work_mem",
	NULL
};


/*
 * Actual lookup of variables is done through this single, sorted array.
 */
static struct config_generic **guc_variables;

/* Current number of variables contained in the vector */
static int	num_guc_variables;

/* Vector capacity */
static int	size_guc_variables;


static bool guc_dirty;			/* true if need to do commit/abort work */

static bool reporting_enabled;	/* true to enable GUC_REPORT */

static int	GUCNestLevel = 0;	/* 1 when in main transaction */


static int	guc_var_compare(const void *a, const void *b);
static int	guc_name_compare(const char *namea, const char *nameb);
static void InitializeGUCOptionsFromEnvironment(void);
static void InitializeOneGUCOption(struct config_generic *gconf);
static void push_old_value(struct config_generic *gconf, GucAction action);
static void ReportGUCOption(struct config_generic *record);
static void reapply_stacked_values(struct config_generic *variable,
								   struct config_string *pHolder,
								   GucStack *stack,
								   const char *curvalue,
								   GucContext curscontext, GucSource cursource);
static void ShowGUCConfigOption(const char *name, DestReceiver *dest);
static void ShowAllGUCConfig(DestReceiver *dest);
static char *_ShowOption(struct config_generic *record, bool use_units);
static bool validate_option_array_item(const char *name, const char *value,
									   bool skipIfNoPermissions);
static void write_auto_conf_file(int fd, const char *filename, ConfigVariable *head_p);
static void replace_auto_config_value(ConfigVariable **head_p, ConfigVariable **tail_p,
									  const char *name, const char *value);


/*
 * Some infrastructure for checking malloc/strdup/realloc calls
 */
static void *
guc_malloc(int elevel, size_t size)
{
	void	   *data;

	/* Avoid unportable behavior of malloc(0) */
	if (size == 0)
		size = 1;
	data = malloc(size);
	if (data == NULL)
		ereport(elevel,
				(errcode(ERRCODE_OUT_OF_MEMORY),
				 errmsg("out of memory")));
	return data;
}

static void *
guc_realloc(int elevel, void *old, size_t size)
{
	void	   *data;

	/* Avoid unportable behavior of realloc(NULL, 0) */
	if (old == NULL && size == 0)
		size = 1;
	data = realloc(old, size);
	if (data == NULL)
		ereport(elevel,
				(errcode(ERRCODE_OUT_OF_MEMORY),
				 errmsg("out of memory")));
	return data;
}

static char *
guc_strdup(int elevel, const char *src)
{
	char	   *data;

	data = strdup(src);
	if (data == NULL)
		ereport(elevel,
				(errcode(ERRCODE_OUT_OF_MEMORY),
				 errmsg("out of memory")));
	return data;
}


/*
 * Detect whether strval is referenced anywhere in a GUC string item
 */
static bool
string_field_used(struct config_string *conf, char *strval)
{
	GucStack   *stack;

	if (strval == *(conf->variable) ||
		strval == conf->reset_val ||
		strval == conf->boot_val)
		return true;
	for (stack = conf->gen.stack; stack; stack = stack->prev)
	{
		if (strval == stack->prior.val.stringval ||
			strval == stack->masked.val.stringval)
			return true;
	}
	return false;
}

/*
 * Support for assigning to a field of a string GUC item.  Free the prior
 * value if it's not referenced anywhere else in the item (including stacked
 * states).
 */
static void
set_string_field(struct config_string *conf, char **field, char *newval)
{
	char	   *oldval = *field;

	/* Do the assignment */
	*field = newval;

	/* Free old value if it's not NULL and isn't referenced anymore */
	if (oldval && !string_field_used(conf, oldval))
		free(oldval);
}

/*
 * Detect whether an "extra" struct is referenced anywhere in a GUC item
 */
static bool
extra_field_used(struct config_generic *gconf, void *extra)
{
	GucStack   *stack;

	if (extra == gconf->extra)
		return true;
	switch (gconf->vartype)
	{
		case PGC_BOOL:
			if (extra == ((struct config_bool *) gconf)->reset_extra)
				return true;
			break;
		case PGC_INT:
			if (extra == ((struct config_int *) gconf)->reset_extra)
				return true;
			break;
		case PGC_REAL:
			if (extra == ((struct config_real *) gconf)->reset_extra)
				return true;
			break;
		case PGC_STRING:
			if (extra == ((struct config_string *) gconf)->reset_extra)
				return true;
			break;
		case PGC_ENUM:
			if (extra == ((struct config_enum *) gconf)->reset_extra)
				return true;
			break;
	}
	for (stack = gconf->stack; stack; stack = stack->prev)
	{
		if (extra == stack->prior.extra ||
			extra == stack->masked.extra)
			return true;
	}

	return false;
}

/*
 * Support for assigning to an "extra" field of a GUC item.  Free the prior
 * value if it's not referenced anywhere else in the item (including stacked
 * states).
 */
static void
set_extra_field(struct config_generic *gconf, void **field, void *newval)
{
	void	   *oldval = *field;

	/* Do the assignment */
	*field = newval;

	/* Free old value if it's not NULL and isn't referenced anymore */
	if (oldval && !extra_field_used(gconf, oldval))
		free(oldval);
}

/*
 * Support for copying a variable's active value into a stack entry.
 * The "extra" field associated with the active value is copied, too.
 *
 * NB: be sure stringval and extra fields of a new stack entry are
 * initialized to NULL before this is used, else we'll try to free() them.
 */
static void
set_stack_value(struct config_generic *gconf, config_var_value *val)
{
	switch (gconf->vartype)
	{
		case PGC_BOOL:
			val->val.boolval =
				*((struct config_bool *) gconf)->variable;
			break;
		case PGC_INT:
			val->val.intval =
				*((struct config_int *) gconf)->variable;
			break;
		case PGC_REAL:
			val->val.realval =
				*((struct config_real *) gconf)->variable;
			break;
		case PGC_STRING:
			set_string_field((struct config_string *) gconf,
							 &(val->val.stringval),
							 *((struct config_string *) gconf)->variable);
			break;
		case PGC_ENUM:
			val->val.enumval =
				*((struct config_enum *) gconf)->variable;
			break;
	}
	set_extra_field(gconf, &(val->extra), gconf->extra);
}

/*
 * Support for discarding a no-longer-needed value in a stack entry.
 * The "extra" field associated with the stack entry is cleared, too.
 */
static void
discard_stack_value(struct config_generic *gconf, config_var_value *val)
{
	switch (gconf->vartype)
	{
		case PGC_BOOL:
		case PGC_INT:
		case PGC_REAL:
		case PGC_ENUM:
			/* no need to do anything */
			break;
		case PGC_STRING:
			set_string_field((struct config_string *) gconf,
							 &(val->val.stringval),
							 NULL);
			break;
	}
	set_extra_field(gconf, &(val->extra), NULL);
}


/*
 * Fetch the sorted array pointer (exported for help_config.c's use ONLY)
 */
struct config_generic **
get_guc_variables(void)
{
	return guc_variables;
}


/*
 * Build the sorted array.  This is split out so that it could be
 * re-executed after startup (e.g., we could allow loadable modules to
 * add vars, and then we'd need to re-sort).
 */
void
build_guc_variables(void)
{
	int			size_vars;
	int			num_vars = 0;
	struct config_generic **guc_vars;
	int			i;

	for (i = 0; ConfigureNamesBool[i].gen.name; i++)
	{
		struct config_bool *conf = &ConfigureNamesBool[i];

		/* Rather than requiring vartype to be filled in by hand, do this: */
		conf->gen.vartype = PGC_BOOL;
		num_vars++;
	}

	for (i = 0; ConfigureNamesInt[i].gen.name; i++)
	{
		struct config_int *conf = &ConfigureNamesInt[i];

		conf->gen.vartype = PGC_INT;
		num_vars++;
	}

	for (i = 0; ConfigureNamesReal[i].gen.name; i++)
	{
		struct config_real *conf = &ConfigureNamesReal[i];

		conf->gen.vartype = PGC_REAL;
		num_vars++;
	}

	for (i = 0; ConfigureNamesString[i].gen.name; i++)
	{
		struct config_string *conf = &ConfigureNamesString[i];

		conf->gen.vartype = PGC_STRING;
		num_vars++;
	}

	for (i = 0; ConfigureNamesEnum[i].gen.name; i++)
	{
		struct config_enum *conf = &ConfigureNamesEnum[i];

		conf->gen.vartype = PGC_ENUM;
		num_vars++;
	}

	/*
	 * Create table with 20% slack
	 */
	size_vars = num_vars + num_vars / 4;

	guc_vars = (struct config_generic **)
		guc_malloc(FATAL, size_vars * sizeof(struct config_generic *));

	num_vars = 0;

	for (i = 0; ConfigureNamesBool[i].gen.name; i++)
		guc_vars[num_vars++] = &ConfigureNamesBool[i].gen;

	for (i = 0; ConfigureNamesInt[i].gen.name; i++)
		guc_vars[num_vars++] = &ConfigureNamesInt[i].gen;

	for (i = 0; ConfigureNamesReal[i].gen.name; i++)
		guc_vars[num_vars++] = &ConfigureNamesReal[i].gen;

	for (i = 0; ConfigureNamesString[i].gen.name; i++)
		guc_vars[num_vars++] = &ConfigureNamesString[i].gen;

	for (i = 0; ConfigureNamesEnum[i].gen.name; i++)
		guc_vars[num_vars++] = &ConfigureNamesEnum[i].gen;

	if (guc_variables)
		free(guc_variables);
	guc_variables = guc_vars;
	num_guc_variables = num_vars;
	size_guc_variables = size_vars;
	qsort((void *) guc_variables, num_guc_variables,
		  sizeof(struct config_generic *), guc_var_compare);
}

/*
 * Add a new GUC variable to the list of known variables. The
 * list is expanded if needed.
 */
static bool
add_guc_variable(struct config_generic *var, int elevel)
{
	if (num_guc_variables + 1 >= size_guc_variables)
	{
		/*
		 * Increase the vector by 25%
		 */
		int			size_vars = size_guc_variables + size_guc_variables / 4;
		struct config_generic **guc_vars;

		if (size_vars == 0)
		{
			size_vars = 100;
			guc_vars = (struct config_generic **)
				guc_malloc(elevel, size_vars * sizeof(struct config_generic *));
		}
		else
		{
			guc_vars = (struct config_generic **)
				guc_realloc(elevel, guc_variables, size_vars * sizeof(struct config_generic *));
		}

		if (guc_vars == NULL)
			return false;		/* out of memory */

		guc_variables = guc_vars;
		size_guc_variables = size_vars;
	}
	guc_variables[num_guc_variables++] = var;
	qsort((void *) guc_variables, num_guc_variables,
		  sizeof(struct config_generic *), guc_var_compare);
	return true;
}

/*
 * Create and add a placeholder variable for a custom variable name.
 */
static struct config_generic *
add_placeholder_variable(const char *name, int elevel)
{
	size_t		sz = sizeof(struct config_string) + sizeof(char *);
	struct config_string *var;
	struct config_generic *gen;

	var = (struct config_string *) guc_malloc(elevel, sz);
	if (var == NULL)
		return NULL;
	memset(var, 0, sz);
	gen = &var->gen;

	gen->name = guc_strdup(elevel, name);
	if (gen->name == NULL)
	{
		free(var);
		return NULL;
	}

	gen->context = PGC_USERSET;
	gen->group = CUSTOM_OPTIONS;
	gen->short_desc = "GUC placeholder variable";
	gen->flags = GUC_NO_SHOW_ALL | GUC_NOT_IN_SAMPLE | GUC_CUSTOM_PLACEHOLDER;
	gen->vartype = PGC_STRING;

	/*
	 * The char* is allocated at the end of the struct since we have no
	 * 'static' place to point to.  Note that the current value, as well as
	 * the boot and reset values, start out NULL.
	 */
	var->variable = (char **) (var + 1);

	if (!add_guc_variable((struct config_generic *) var, elevel))
	{
		free(unconstify(char *, gen->name));
		free(var);
		return NULL;
	}

	return gen;
}

/*
 * Look up option NAME.  If it exists, return a pointer to its record,
 * else return NULL.  If create_placeholders is true, we'll create a
 * placeholder record for a valid-looking custom variable name.
 */
static struct config_generic *
find_option(const char *name, bool create_placeholders, int elevel)
{
	const char **key = &name;
	struct config_generic **res;
	int			i;

	Assert(name);

	/*
	 * By equating const char ** with struct config_generic *, we are assuming
	 * the name field is first in config_generic.
	 */
	res = (struct config_generic **) bsearch((void *) &key,
											 (void *) guc_variables,
											 num_guc_variables,
											 sizeof(struct config_generic *),
											 guc_var_compare);
	if (res)
		return *res;

	/*
	 * See if the name is an obsolete name for a variable.  We assume that the
	 * set of supported old names is short enough that a brute-force search is
	 * the best way.
	 */
	for (i = 0; map_old_guc_names[i] != NULL; i += 2)
	{
		if (guc_name_compare(name, map_old_guc_names[i]) == 0)
			return find_option(map_old_guc_names[i + 1], false, elevel);
	}

	if (create_placeholders)
	{
		/*
		 * Check if the name is qualified, and if so, add a placeholder.
		 */
		if (strchr(name, GUC_QUALIFIER_SEPARATOR) != NULL)
			return add_placeholder_variable(name, elevel);
	}

	/* Unknown name */
	return NULL;
}


/*
 * comparator for qsorting and bsearching guc_variables array
 */
static int
guc_var_compare(const void *a, const void *b)
{
	const struct config_generic *confa = *(struct config_generic *const *) a;
	const struct config_generic *confb = *(struct config_generic *const *) b;

	return guc_name_compare(confa->name, confb->name);
}

/*
 * the bare comparison function for GUC names
 */
static int
guc_name_compare(const char *namea, const char *nameb)
{
	/*
	 * The temptation to use strcasecmp() here must be resisted, because the
	 * array ordering has to remain stable across setlocale() calls. So, build
	 * our own with a simple ASCII-only downcasing.
	 */
	while (*namea && *nameb)
	{
		char		cha = *namea++;
		char		chb = *nameb++;

		if (cha >= 'A' && cha <= 'Z')
			cha += 'a' - 'A';
		if (chb >= 'A' && chb <= 'Z')
			chb += 'a' - 'A';
		if (cha != chb)
			return cha - chb;
	}
	if (*namea)
		return 1;				/* a is longer */
	if (*nameb)
		return -1;				/* b is longer */
	return 0;
}


/*
 * Initialize GUC options during program startup.
 *
 * Note that we cannot read the config file yet, since we have not yet
 * processed command-line switches.
 */
void
InitializeGUCOptions(void)
{
	int			i;

	/*
	 * Before log_line_prefix could possibly receive a nonempty setting, make
	 * sure that timezone processing is minimally alive (see elog.c).
	 */
	pg_timezone_initialize();

	/*
	 * Build sorted array of all GUC variables.
	 */
	build_guc_variables();

	/*
	 * Load all variables with their compiled-in defaults, and initialize
	 * status fields as needed.
	 */
	for (i = 0; i < num_guc_variables; i++)
	{
		InitializeOneGUCOption(guc_variables[i]);
	}

	guc_dirty = false;

	reporting_enabled = false;

	/*
	 * Prevent any attempt to override the transaction modes from
	 * non-interactive sources.
	 */
	SetConfigOption("transaction_isolation", "read committed",
					PGC_POSTMASTER, PGC_S_OVERRIDE);
	SetConfigOption("transaction_read_only", "no",
					PGC_POSTMASTER, PGC_S_OVERRIDE);
	SetConfigOption("transaction_deferrable", "no",
					PGC_POSTMASTER, PGC_S_OVERRIDE);

	/*
	 * For historical reasons, some GUC parameters can receive defaults from
	 * environment variables.  Process those settings.
	 */
	InitializeGUCOptionsFromEnvironment();
}

/*
 * Assign any GUC values that can come from the server's environment.
 *
 * This is called from InitializeGUCOptions, and also from ProcessConfigFile
 * to deal with the possibility that a setting has been removed from
 * postgresql.conf and should now get a value from the environment.
 * (The latter is a kludge that should probably go away someday; if so,
 * fold this back into InitializeGUCOptions.)
 */
static void
InitializeGUCOptionsFromEnvironment(void)
{
	char	   *env;
	long		stack_rlimit;

	env = getenv("PGPORT");
	if (env != NULL)
		SetConfigOption("port", env, PGC_POSTMASTER, PGC_S_ENV_VAR);

	env = getenv("PGDATESTYLE");
	if (env != NULL)
		SetConfigOption("datestyle", env, PGC_POSTMASTER, PGC_S_ENV_VAR);

	env = getenv("PGCLIENTENCODING");
	if (env != NULL)
		SetConfigOption("client_encoding", env, PGC_POSTMASTER, PGC_S_ENV_VAR);

	/*
	 * rlimit isn't exactly an "environment variable", but it behaves about
	 * the same.  If we can identify the platform stack depth rlimit, increase
	 * default stack depth setting up to whatever is safe (but at most 2MB).
	 */
	stack_rlimit = get_stack_depth_rlimit();
	if (stack_rlimit > 0)
	{
		long		new_limit = (stack_rlimit - STACK_DEPTH_SLOP) / 1024L;

		if (new_limit > 100)
		{
			char		limbuf[16];

			new_limit = Min(new_limit, 2048);
			sprintf(limbuf, "%ld", new_limit);
			SetConfigOption("max_stack_depth", limbuf,
							PGC_POSTMASTER, PGC_S_ENV_VAR);
		}
	}
}

/*
 * Initialize one GUC option variable to its compiled-in default.
 *
 * Note: the reason for calling check_hooks is not that we think the boot_val
 * might fail, but that the hooks might wish to compute an "extra" struct.
 */
static void
InitializeOneGUCOption(struct config_generic *gconf)
{
	gconf->status = 0;
	gconf->source = PGC_S_DEFAULT;
	gconf->reset_source = PGC_S_DEFAULT;
	gconf->scontext = PGC_INTERNAL;
	gconf->reset_scontext = PGC_INTERNAL;
	gconf->stack = NULL;
	gconf->extra = NULL;
	gconf->sourcefile = NULL;
	gconf->sourceline = 0;

	switch (gconf->vartype)
	{
		case PGC_BOOL:
			{
				struct config_bool *conf = (struct config_bool *) gconf;
				bool		newval = conf->boot_val;
				void	   *extra = NULL;

				if (!call_bool_check_hook(conf, &newval, &extra,
										  PGC_S_DEFAULT, LOG))
					elog(FATAL, "failed to initialize %s to %d",
						 conf->gen.name, (int) newval);
				if (conf->assign_hook)
					conf->assign_hook(newval, extra);
				*conf->variable = conf->reset_val = newval;
				conf->gen.extra = conf->reset_extra = extra;
				break;
			}
		case PGC_INT:
			{
				struct config_int *conf = (struct config_int *) gconf;
				int			newval = conf->boot_val;
				void	   *extra = NULL;

				Assert(newval >= conf->min);
				Assert(newval <= conf->max);
				if (!call_int_check_hook(conf, &newval, &extra,
										 PGC_S_DEFAULT, LOG))
					elog(FATAL, "failed to initialize %s to %d",
						 conf->gen.name, newval);
				if (conf->assign_hook)
					conf->assign_hook(newval, extra);
				*conf->variable = conf->reset_val = newval;
				conf->gen.extra = conf->reset_extra = extra;
				break;
			}
		case PGC_REAL:
			{
				struct config_real *conf = (struct config_real *) gconf;
				double		newval = conf->boot_val;
				void	   *extra = NULL;

				Assert(newval >= conf->min);
				Assert(newval <= conf->max);
				if (!call_real_check_hook(conf, &newval, &extra,
										  PGC_S_DEFAULT, LOG))
					elog(FATAL, "failed to initialize %s to %g",
						 conf->gen.name, newval);
				if (conf->assign_hook)
					conf->assign_hook(newval, extra);
				*conf->variable = conf->reset_val = newval;
				conf->gen.extra = conf->reset_extra = extra;
				break;
			}
		case PGC_STRING:
			{
				struct config_string *conf = (struct config_string *) gconf;
				char	   *newval;
				void	   *extra = NULL;

				/* non-NULL boot_val must always get strdup'd */
				if (conf->boot_val != NULL)
					newval = guc_strdup(FATAL, conf->boot_val);
				else
					newval = NULL;

				if (!call_string_check_hook(conf, &newval, &extra,
											PGC_S_DEFAULT, LOG))
					elog(FATAL, "failed to initialize %s to \"%s\"",
						 conf->gen.name, newval ? newval : "");
				if (conf->assign_hook)
					conf->assign_hook(newval, extra);
				*conf->variable = conf->reset_val = newval;
				conf->gen.extra = conf->reset_extra = extra;
				break;
			}
		case PGC_ENUM:
			{
				struct config_enum *conf = (struct config_enum *) gconf;
				int			newval = conf->boot_val;
				void	   *extra = NULL;

				if (!call_enum_check_hook(conf, &newval, &extra,
										  PGC_S_DEFAULT, LOG))
					elog(FATAL, "failed to initialize %s to %d",
						 conf->gen.name, newval);
				if (conf->assign_hook)
					conf->assign_hook(newval, extra);
				*conf->variable = conf->reset_val = newval;
				conf->gen.extra = conf->reset_extra = extra;
				break;
			}
	}
}


/*
 * Select the configuration files and data directory to be used, and
 * do the initial read of postgresql.conf.
 *
 * This is called after processing command-line switches.
 *		userDoption is the -D switch value if any (NULL if unspecified).
 *		progname is just for use in error messages.
 *
 * Returns true on success; on failure, prints a suitable error message
 * to stderr and returns false.
 */
bool
SelectConfigFiles(const char *userDoption, const char *progname)
{
	char	   *configdir;
	char	   *fname;
	struct stat stat_buf;

	/* configdir is -D option, or $PGDATA if no -D */
	if (userDoption)
		configdir = make_absolute_path(userDoption);
	else
		configdir = make_absolute_path(getenv("PGDATA"));

	if (configdir && stat(configdir, &stat_buf) != 0)
	{
		write_stderr("%s: could not access directory \"%s\": %s\n",
					 progname,
					 configdir,
					 strerror(errno));
		if (errno == ENOENT)
			write_stderr("Run initdb or pg_basebackup to initialize a PostgreSQL data directory.\n");
		return false;
	}

	/*
	 * Find the configuration file: if config_file was specified on the
	 * command line, use it, else use configdir/postgresql.conf.  In any case
	 * ensure the result is an absolute path, so that it will be interpreted
	 * the same way by future backends.
	 */
	if (ConfigFileName)
		fname = make_absolute_path(ConfigFileName);
	else if (configdir)
	{
		fname = guc_malloc(FATAL,
						   strlen(configdir) + strlen(CONFIG_FILENAME) + 2);
		sprintf(fname, "%s/%s", configdir, CONFIG_FILENAME);
	}
	else
	{
		write_stderr("%s does not know where to find the server configuration file.\n"
					 "You must specify the --config-file or -D invocation "
					 "option or set the PGDATA environment variable.\n",
					 progname);
		return false;
	}

	/*
	 * Set the ConfigFileName GUC variable to its final value, ensuring that
	 * it can't be overridden later.
	 */
	SetConfigOption("config_file", fname, PGC_POSTMASTER, PGC_S_OVERRIDE);
	free(fname);

	/*
	 * Now read the config file for the first time.
	 */
	if (stat(ConfigFileName, &stat_buf) != 0)
	{
		write_stderr("%s: could not access the server configuration file \"%s\": %s\n",
					 progname, ConfigFileName, strerror(errno));
		free(configdir);
		return false;
	}

	/*
	 * Read the configuration file for the first time.  This time only the
	 * data_directory parameter is picked up to determine the data directory,
	 * so that we can read the PG_AUTOCONF_FILENAME file next time.
	 */
	ProcessConfigFile(PGC_POSTMASTER);

	/*
	 * If the data_directory GUC variable has been set, use that as DataDir;
	 * otherwise use configdir if set; else punt.
	 *
	 * Note: SetDataDir will copy and absolute-ize its argument, so we don't
	 * have to.
	 */
	if (data_directory)
		SetDataDir(data_directory);
	else if (configdir)
		SetDataDir(configdir);
	else
	{
		write_stderr("%s does not know where to find the database system data.\n"
					 "This can be specified as \"data_directory\" in \"%s\", "
					 "or by the -D invocation option, or by the "
					 "PGDATA environment variable.\n",
					 progname, ConfigFileName);
		return false;
	}

	/*
	 * Reflect the final DataDir value back into the data_directory GUC var.
	 * (If you are wondering why we don't just make them a single variable,
	 * it's because the EXEC_BACKEND case needs DataDir to be transmitted to
	 * child backends specially.  XXX is that still true?  Given that we now
	 * chdir to DataDir, EXEC_BACKEND can read the config file without knowing
	 * DataDir in advance.)
	 */
	SetConfigOption("data_directory", DataDir, PGC_POSTMASTER, PGC_S_OVERRIDE);

	/*
	 * Now read the config file a second time, allowing any settings in the
	 * PG_AUTOCONF_FILENAME file to take effect.  (This is pretty ugly, but
	 * since we have to determine the DataDir before we can find the autoconf
	 * file, the alternatives seem worse.)
	 */
	ProcessConfigFile(PGC_POSTMASTER);

	/*
	 * If timezone_abbreviations wasn't set in the configuration file, install
	 * the default value.  We do it this way because we can't safely install a
	 * "real" value until my_exec_path is set, which may not have happened
	 * when InitializeGUCOptions runs, so the bootstrap default value cannot
	 * be the real desired default.
	 */
	pg_timezone_abbrev_initialize();

	/*
	 * Figure out where pg_hba.conf is, and make sure the path is absolute.
	 */
	if (HbaFileName)
		fname = make_absolute_path(HbaFileName);
	else if (configdir)
	{
		fname = guc_malloc(FATAL,
						   strlen(configdir) + strlen(HBA_FILENAME) + 2);
		sprintf(fname, "%s/%s", configdir, HBA_FILENAME);
	}
	else
	{
		write_stderr("%s does not know where to find the \"hba\" configuration file.\n"
					 "This can be specified as \"hba_file\" in \"%s\", "
					 "or by the -D invocation option, or by the "
					 "PGDATA environment variable.\n",
					 progname, ConfigFileName);
		return false;
	}
	SetConfigOption("hba_file", fname, PGC_POSTMASTER, PGC_S_OVERRIDE);
	free(fname);

	/*
	 * Likewise for pg_ident.conf.
	 */
	if (IdentFileName)
		fname = make_absolute_path(IdentFileName);
	else if (configdir)
	{
		fname = guc_malloc(FATAL,
						   strlen(configdir) + strlen(IDENT_FILENAME) + 2);
		sprintf(fname, "%s/%s", configdir, IDENT_FILENAME);
	}
	else
	{
		write_stderr("%s does not know where to find the \"ident\" configuration file.\n"
					 "This can be specified as \"ident_file\" in \"%s\", "
					 "or by the -D invocation option, or by the "
					 "PGDATA environment variable.\n",
					 progname, ConfigFileName);
		return false;
	}
	SetConfigOption("ident_file", fname, PGC_POSTMASTER, PGC_S_OVERRIDE);
	free(fname);

	free(configdir);

	return true;
}


/*
 * Reset all options to their saved default values (implements RESET ALL)
 */
void
ResetAllOptions(void)
{
	int			i;

	for (i = 0; i < num_guc_variables; i++)
	{
		struct config_generic *gconf = guc_variables[i];

		/* Don't reset non-SET-able values */
		if (gconf->context != PGC_SUSET &&
			gconf->context != PGC_USERSET)
			continue;
		/* Don't reset if special exclusion from RESET ALL */
		if (gconf->flags & GUC_NO_RESET_ALL)
			continue;
		/* No need to reset if wasn't SET */
		if (gconf->source <= PGC_S_OVERRIDE)
			continue;

		/* Save old value to support transaction abort */
		push_old_value(gconf, GUC_ACTION_SET);

		switch (gconf->vartype)
		{
			case PGC_BOOL:
				{
					struct config_bool *conf = (struct config_bool *) gconf;

					if (conf->assign_hook)
						conf->assign_hook(conf->reset_val,
										  conf->reset_extra);
					*conf->variable = conf->reset_val;
					set_extra_field(&conf->gen, &conf->gen.extra,
									conf->reset_extra);
					break;
				}
			case PGC_INT:
				{
					struct config_int *conf = (struct config_int *) gconf;

					if (conf->assign_hook)
						conf->assign_hook(conf->reset_val,
										  conf->reset_extra);
					*conf->variable = conf->reset_val;
					set_extra_field(&conf->gen, &conf->gen.extra,
									conf->reset_extra);
					break;
				}
			case PGC_REAL:
				{
					struct config_real *conf = (struct config_real *) gconf;

					if (conf->assign_hook)
						conf->assign_hook(conf->reset_val,
										  conf->reset_extra);
					*conf->variable = conf->reset_val;
					set_extra_field(&conf->gen, &conf->gen.extra,
									conf->reset_extra);
					break;
				}
			case PGC_STRING:
				{
					struct config_string *conf = (struct config_string *) gconf;

					if (conf->assign_hook)
						conf->assign_hook(conf->reset_val,
										  conf->reset_extra);
					set_string_field(conf, conf->variable, conf->reset_val);
					set_extra_field(&conf->gen, &conf->gen.extra,
									conf->reset_extra);
					break;
				}
			case PGC_ENUM:
				{
					struct config_enum *conf = (struct config_enum *) gconf;

					if (conf->assign_hook)
						conf->assign_hook(conf->reset_val,
										  conf->reset_extra);
					*conf->variable = conf->reset_val;
					set_extra_field(&conf->gen, &conf->gen.extra,
									conf->reset_extra);
					break;
				}
		}

		gconf->source = gconf->reset_source;
		gconf->scontext = gconf->reset_scontext;

		if (gconf->flags & GUC_REPORT)
			ReportGUCOption(gconf);
	}
}


/*
 * push_old_value
 *		Push previous state during transactional assignment to a GUC variable.
 */
static void
push_old_value(struct config_generic *gconf, GucAction action)
{
	GucStack   *stack;

	/* If we're not inside a nest level, do nothing */
	if (GUCNestLevel == 0)
		return;

	/* Do we already have a stack entry of the current nest level? */
	stack = gconf->stack;
	if (stack && stack->nest_level >= GUCNestLevel)
	{
		/* Yes, so adjust its state if necessary */
		Assert(stack->nest_level == GUCNestLevel);
		switch (action)
		{
			case GUC_ACTION_SET:
				/* SET overrides any prior action at same nest level */
				if (stack->state == GUC_SET_LOCAL)
				{
					/* must discard old masked value */
					discard_stack_value(gconf, &stack->masked);
				}
				stack->state = GUC_SET;
				break;
			case GUC_ACTION_LOCAL:
				if (stack->state == GUC_SET)
				{
					/* SET followed by SET LOCAL, remember SET's value */
					stack->masked_scontext = gconf->scontext;
					set_stack_value(gconf, &stack->masked);
					stack->state = GUC_SET_LOCAL;
				}
				/* in all other cases, no change to stack entry */
				break;
			case GUC_ACTION_SAVE:
				/* Could only have a prior SAVE of same variable */
				Assert(stack->state == GUC_SAVE);
				break;
		}
		Assert(guc_dirty);		/* must be set already */
		return;
	}

	/*
	 * Push a new stack entry
	 *
	 * We keep all the stack entries in TopTransactionContext for simplicity.
	 */
	stack = (GucStack *) MemoryContextAllocZero(TopTransactionContext,
												sizeof(GucStack));

	stack->prev = gconf->stack;
	stack->nest_level = GUCNestLevel;
	switch (action)
	{
		case GUC_ACTION_SET:
			stack->state = GUC_SET;
			break;
		case GUC_ACTION_LOCAL:
			stack->state = GUC_LOCAL;
			break;
		case GUC_ACTION_SAVE:
			stack->state = GUC_SAVE;
			break;
	}
	stack->source = gconf->source;
	stack->scontext = gconf->scontext;
	set_stack_value(gconf, &stack->prior);

	gconf->stack = stack;

	/* Ensure we remember to pop at end of xact */
	guc_dirty = true;
}


/*
 * Do GUC processing at main transaction start.
 */
void
AtStart_GUC(void)
{
	/*
	 * The nest level should be 0 between transactions; if it isn't, somebody
	 * didn't call AtEOXact_GUC, or called it with the wrong nestLevel.  We
	 * throw a warning but make no other effort to clean up.
	 */
	if (GUCNestLevel != 0)
		elog(WARNING, "GUC nest level = %d at transaction start",
			 GUCNestLevel);
	GUCNestLevel = 1;
}

/*
 * Enter a new nesting level for GUC values.  This is called at subtransaction
 * start, and when entering a function that has proconfig settings, and in
 * some other places where we want to set GUC variables transiently.
 * NOTE we must not risk error here, else subtransaction start will be unhappy.
 */
int
NewGUCNestLevel(void)
{
	return ++GUCNestLevel;
}

/*
 * Do GUC processing at transaction or subtransaction commit or abort, or
 * when exiting a function that has proconfig settings, or when undoing a
 * transient assignment to some GUC variables.  (The name is thus a bit of
 * a misnomer; perhaps it should be ExitGUCNestLevel or some such.)
 * During abort, we discard all GUC settings that were applied at nesting
 * levels >= nestLevel.  nestLevel == 1 corresponds to the main transaction.
 */
void
AtEOXact_GUC(bool isCommit, int nestLevel)
{
	bool		still_dirty;
	int			i;

	/*
	 * Note: it's possible to get here with GUCNestLevel == nestLevel-1 during
	 * abort, if there is a failure during transaction start before
	 * AtStart_GUC is called.
	 */
	Assert(nestLevel > 0 &&
		   (nestLevel <= GUCNestLevel ||
			(nestLevel == GUCNestLevel + 1 && !isCommit)));

	/* Quick exit if nothing's changed in this transaction */
	if (!guc_dirty)
	{
		GUCNestLevel = nestLevel - 1;
		return;
	}

	still_dirty = false;
	for (i = 0; i < num_guc_variables; i++)
	{
		struct config_generic *gconf = guc_variables[i];
		GucStack   *stack;

		/*
		 * Process and pop each stack entry within the nest level. To simplify
		 * fmgr_security_definer() and other places that use GUC_ACTION_SAVE,
		 * we allow failure exit from code that uses a local nest level to be
		 * recovered at the surrounding transaction or subtransaction abort;
		 * so there could be more than one stack entry to pop.
		 */
		while ((stack = gconf->stack) != NULL &&
			   stack->nest_level >= nestLevel)
		{
			GucStack   *prev = stack->prev;
			bool		restorePrior = false;
			bool		restoreMasked = false;
			bool		changed;

			/*
			 * In this next bit, if we don't set either restorePrior or
			 * restoreMasked, we must "discard" any unwanted fields of the
			 * stack entries to avoid leaking memory.  If we do set one of
			 * those flags, unused fields will be cleaned up after restoring.
			 */
			if (!isCommit)		/* if abort, always restore prior value */
				restorePrior = true;
			else if (stack->state == GUC_SAVE)
				restorePrior = true;
			else if (stack->nest_level == 1)
			{
				/* transaction commit */
				if (stack->state == GUC_SET_LOCAL)
					restoreMasked = true;
				else if (stack->state == GUC_SET)
				{
					/* we keep the current active value */
					discard_stack_value(gconf, &stack->prior);
				}
				else			/* must be GUC_LOCAL */
					restorePrior = true;
			}
			else if (prev == NULL ||
					 prev->nest_level < stack->nest_level - 1)
			{
				/* decrement entry's level and do not pop it */
				stack->nest_level--;
				continue;
			}
			else
			{
				/*
				 * We have to merge this stack entry into prev. See README for
				 * discussion of this bit.
				 */
				switch (stack->state)
				{
					case GUC_SAVE:
						Assert(false);	/* can't get here */
						break;

					case GUC_SET:
						/* next level always becomes SET */
						discard_stack_value(gconf, &stack->prior);
						if (prev->state == GUC_SET_LOCAL)
							discard_stack_value(gconf, &prev->masked);
						prev->state = GUC_SET;
						break;

					case GUC_LOCAL:
						if (prev->state == GUC_SET)
						{
							/* LOCAL migrates down */
							prev->masked_scontext = stack->scontext;
							prev->masked = stack->prior;
							prev->state = GUC_SET_LOCAL;
						}
						else
						{
							/* else just forget this stack level */
							discard_stack_value(gconf, &stack->prior);
						}
						break;

					case GUC_SET_LOCAL:
						/* prior state at this level no longer wanted */
						discard_stack_value(gconf, &stack->prior);
						/* copy down the masked state */
						prev->masked_scontext = stack->masked_scontext;
						if (prev->state == GUC_SET_LOCAL)
							discard_stack_value(gconf, &prev->masked);
						prev->masked = stack->masked;
						prev->state = GUC_SET_LOCAL;
						break;
				}
			}

			changed = false;

			if (restorePrior || restoreMasked)
			{
				/* Perform appropriate restoration of the stacked value */
				config_var_value newvalue;
				GucSource	newsource;
				GucContext	newscontext;

				if (restoreMasked)
				{
					newvalue = stack->masked;
					newsource = PGC_S_SESSION;
					newscontext = stack->masked_scontext;
				}
				else
				{
					newvalue = stack->prior;
					newsource = stack->source;
					newscontext = stack->scontext;
				}

				switch (gconf->vartype)
				{
					case PGC_BOOL:
						{
							struct config_bool *conf = (struct config_bool *) gconf;
							bool		newval = newvalue.val.boolval;
							void	   *newextra = newvalue.extra;

							if (*conf->variable != newval ||
								conf->gen.extra != newextra)
							{
								if (conf->assign_hook)
									conf->assign_hook(newval, newextra);
								*conf->variable = newval;
								set_extra_field(&conf->gen, &conf->gen.extra,
												newextra);
								changed = true;
							}
							break;
						}
					case PGC_INT:
						{
							struct config_int *conf = (struct config_int *) gconf;
							int			newval = newvalue.val.intval;
							void	   *newextra = newvalue.extra;

							if (*conf->variable != newval ||
								conf->gen.extra != newextra)
							{
								if (conf->assign_hook)
									conf->assign_hook(newval, newextra);
								*conf->variable = newval;
								set_extra_field(&conf->gen, &conf->gen.extra,
												newextra);
								changed = true;
							}
							break;
						}
					case PGC_REAL:
						{
							struct config_real *conf = (struct config_real *) gconf;
							double		newval = newvalue.val.realval;
							void	   *newextra = newvalue.extra;

							if (*conf->variable != newval ||
								conf->gen.extra != newextra)
							{
								if (conf->assign_hook)
									conf->assign_hook(newval, newextra);
								*conf->variable = newval;
								set_extra_field(&conf->gen, &conf->gen.extra,
												newextra);
								changed = true;
							}
							break;
						}
					case PGC_STRING:
						{
							struct config_string *conf = (struct config_string *) gconf;
							char	   *newval = newvalue.val.stringval;
							void	   *newextra = newvalue.extra;

							if (*conf->variable != newval ||
								conf->gen.extra != newextra)
							{
								if (conf->assign_hook)
									conf->assign_hook(newval, newextra);
								set_string_field(conf, conf->variable, newval);
								set_extra_field(&conf->gen, &conf->gen.extra,
												newextra);
								changed = true;
							}

							/*
							 * Release stacked values if not used anymore. We
							 * could use discard_stack_value() here, but since
							 * we have type-specific code anyway, might as
							 * well inline it.
							 */
							set_string_field(conf, &stack->prior.val.stringval, NULL);
							set_string_field(conf, &stack->masked.val.stringval, NULL);
							break;
						}
					case PGC_ENUM:
						{
							struct config_enum *conf = (struct config_enum *) gconf;
							int			newval = newvalue.val.enumval;
							void	   *newextra = newvalue.extra;

							if (*conf->variable != newval ||
								conf->gen.extra != newextra)
							{
								if (conf->assign_hook)
									conf->assign_hook(newval, newextra);
								*conf->variable = newval;
								set_extra_field(&conf->gen, &conf->gen.extra,
												newextra);
								changed = true;
							}
							break;
						}
				}

				/*
				 * Release stacked extra values if not used anymore.
				 */
				set_extra_field(gconf, &(stack->prior.extra), NULL);
				set_extra_field(gconf, &(stack->masked.extra), NULL);

				/* And restore source information */
				gconf->source = newsource;
				gconf->scontext = newscontext;
			}

			/* Finish popping the state stack */
			gconf->stack = prev;
			pfree(stack);

			/* Report new value if we changed it */
			if (changed && (gconf->flags & GUC_REPORT))
				ReportGUCOption(gconf);
		}						/* end of stack-popping loop */

		if (stack != NULL)
			still_dirty = true;
	}

	/* If there are no remaining stack entries, we can reset guc_dirty */
	guc_dirty = still_dirty;

	/* Update nesting level */
	GUCNestLevel = nestLevel - 1;
}


/*
 * Start up automatic reporting of changes to variables marked GUC_REPORT.
 * This is executed at completion of backend startup.
 */
void
BeginReportingGUCOptions(void)
{
	int			i;

	/*
	 * Don't do anything unless talking to an interactive frontend of protocol
	 * 3.0 or later.
	 */
	if (whereToSendOutput != DestRemote ||
		PG_PROTOCOL_MAJOR(FrontendProtocol) < 3)
		return;

	reporting_enabled = true;

	/* Transmit initial values of interesting variables */
	for (i = 0; i < num_guc_variables; i++)
	{
		struct config_generic *conf = guc_variables[i];

		if (conf->flags & GUC_REPORT)
			ReportGUCOption(conf);
	}
}

/*
 * ReportGUCOption: if appropriate, transmit option value to frontend
 */
static void
ReportGUCOption(struct config_generic *record)
{
	if (reporting_enabled && (record->flags & GUC_REPORT))
	{
		char	   *val = _ShowOption(record, false);
		StringInfoData msgbuf;

		pq_beginmessage(&msgbuf, 'S');
		pq_sendstring(&msgbuf, record->name);
		pq_sendstring(&msgbuf, val);
		pq_endmessage(&msgbuf);

		pfree(val);
	}
}

/*
 * Convert a value from one of the human-friendly units ("kB", "min" etc.)
 * to the given base unit.  'value' and 'unit' are the input value and unit
 * to convert from (there can be trailing spaces in the unit string).
 * The converted value is stored in *base_value.
 * It's caller's responsibility to round off the converted value as necessary
 * and check for out-of-range.
 *
 * Returns true on success, false if the input unit is not recognized.
 */
static bool
convert_to_base_unit(double value, const char *unit,
					 int base_unit, double *base_value)
{
	char		unitstr[MAX_UNIT_LEN + 1];
	int			unitlen;
	const unit_conversion *table;
	int			i;

	/* extract unit string to compare to table entries */
	unitlen = 0;
	while (*unit != '\0' && !isspace((unsigned char) *unit) &&
		   unitlen < MAX_UNIT_LEN)
		unitstr[unitlen++] = *(unit++);
	unitstr[unitlen] = '\0';
	/* allow whitespace after unit */
	while (isspace((unsigned char) *unit))
		unit++;
	if (*unit != '\0')
		return false;			/* unit too long, or garbage after it */

	/* now search the appropriate table */
	if (base_unit & GUC_UNIT_MEMORY)
		table = memory_unit_conversion_table;
	else
		table = time_unit_conversion_table;

	for (i = 0; *table[i].unit; i++)
	{
		if (base_unit == table[i].base_unit &&
			strcmp(unitstr, table[i].unit) == 0)
		{
			double		cvalue = value * table[i].multiplier;

			/*
			 * If the user gave a fractional value such as "30.1GB", round it
			 * off to the nearest multiple of the next smaller unit, if there
			 * is one.
			 */
			if (*table[i + 1].unit &&
				base_unit == table[i + 1].base_unit)
				cvalue = rint(cvalue / table[i + 1].multiplier) *
					table[i + 1].multiplier;

			*base_value = cvalue;
			return true;
		}
	}
	return false;
}

/*
 * Convert an integer value in some base unit to a human-friendly unit.
 *
 * The output unit is chosen so that it's the greatest unit that can represent
 * the value without loss.  For example, if the base unit is GUC_UNIT_KB, 1024
 * is converted to 1 MB, but 1025 is represented as 1025 kB.
 */
static void
convert_int_from_base_unit(int64 base_value, int base_unit,
						   int64 *value, const char **unit)
{
	const unit_conversion *table;
	int			i;

	*unit = NULL;

	if (base_unit & GUC_UNIT_MEMORY)
		table = memory_unit_conversion_table;
	else
		table = time_unit_conversion_table;

	for (i = 0; *table[i].unit; i++)
	{
		if (base_unit == table[i].base_unit)
		{
			/*
			 * Accept the first conversion that divides the value evenly.  We
			 * assume that the conversions for each base unit are ordered from
			 * greatest unit to the smallest!
			 */
			if (table[i].multiplier <= 1.0 ||
				base_value % (int64) table[i].multiplier == 0)
			{
				*value = (int64) rint(base_value / table[i].multiplier);
				*unit = table[i].unit;
				break;
			}
		}
	}

	Assert(*unit != NULL);
}

/*
 * Convert a floating-point value in some base unit to a human-friendly unit.
 *
 * Same as above, except we have to do the math a bit differently, and
 * there's a possibility that we don't find any exact divisor.
 */
static void
convert_real_from_base_unit(double base_value, int base_unit,
							double *value, const char **unit)
{
	const unit_conversion *table;
	int			i;

	*unit = NULL;

	if (base_unit & GUC_UNIT_MEMORY)
		table = memory_unit_conversion_table;
	else
		table = time_unit_conversion_table;

	for (i = 0; *table[i].unit; i++)
	{
		if (base_unit == table[i].base_unit)
		{
			/*
			 * Accept the first conversion that divides the value evenly; or
			 * if there is none, use the smallest (last) target unit.
			 *
			 * What we actually care about here is whether snprintf with "%g"
			 * will print the value as an integer, so the obvious test of
			 * "*value == rint(*value)" is too strict; roundoff error might
			 * make us choose an unreasonably small unit.  As a compromise,
			 * accept a divisor that is within 1e-8 of producing an integer.
			 */
			*value = base_value / table[i].multiplier;
			*unit = table[i].unit;
			if (*value > 0 &&
				fabs((rint(*value) / *value) - 1.0) <= 1e-8)
				break;
		}
	}

	Assert(*unit != NULL);
}

/*
 * Return the name of a GUC's base unit (e.g. "ms") given its flags.
 * Return NULL if the GUC is unitless.
 */
static const char *
get_config_unit_name(int flags)
{
	switch (flags & (GUC_UNIT_MEMORY | GUC_UNIT_TIME))
	{
		case 0:
			return NULL;		/* GUC has no units */
		case GUC_UNIT_BYTE:
			return "B";
		case GUC_UNIT_KB:
			return "kB";
		case GUC_UNIT_MB:
			return "MB";
		case GUC_UNIT_BLOCKS:
			{
				static char bbuf[8];

				/* initialize if first time through */
				if (bbuf[0] == '\0')
					snprintf(bbuf, sizeof(bbuf), "%dkB", BLCKSZ / 1024);
				return bbuf;
			}
		case GUC_UNIT_XBLOCKS:
			{
				static char xbuf[8];

				/* initialize if first time through */
				if (xbuf[0] == '\0')
					snprintf(xbuf, sizeof(xbuf), "%dkB", XLOG_BLCKSZ / 1024);
				return xbuf;
			}
		case GUC_UNIT_MS:
			return "ms";
		case GUC_UNIT_S:
			return "s";
		case GUC_UNIT_MIN:
			return "min";
		default:
			elog(ERROR, "unrecognized GUC units value: %d",
				 flags & (GUC_UNIT_MEMORY | GUC_UNIT_TIME));
			return NULL;
	}
}


/*
 * Try to parse value as an integer.  The accepted formats are the
 * usual decimal, octal, or hexadecimal formats, as well as floating-point
 * formats (which will be rounded to integer after any units conversion).
 * Optionally, the value can be followed by a unit name if "flags" indicates
 * a unit is allowed.
 *
 * If the string parses okay, return true, else false.
 * If okay and result is not NULL, return the value in *result.
 * If not okay and hintmsg is not NULL, *hintmsg is set to a suitable
 * HINT message, or NULL if no hint provided.
 */
bool
parse_int(const char *value, int *result, int flags, const char **hintmsg)
{
	/*
	 * We assume here that double is wide enough to represent any integer
	 * value with adequate precision.
	 */
	double		val;
	char	   *endptr;

	/* To suppress compiler warnings, always set output params */
	if (result)
		*result = 0;
	if (hintmsg)
		*hintmsg = NULL;

	/*
	 * Try to parse as an integer (allowing octal or hex input).  If the
	 * conversion stops at a decimal point or 'e', or overflows, re-parse as
	 * float.  This should work fine as long as we have no unit names starting
	 * with 'e'.  If we ever do, the test could be extended to check for a
	 * sign or digit after 'e', but for now that's unnecessary.
	 */
	errno = 0;
	val = strtol(value, &endptr, 0);
	if (*endptr == '.' || *endptr == 'e' || *endptr == 'E' ||
		errno == ERANGE)
	{
		errno = 0;
		val = strtod(value, &endptr);
	}

	if (endptr == value || errno == ERANGE)
		return false;			/* no HINT for these cases */

	/* reject NaN (infinities will fail range check below) */
	if (isnan(val))
		return false;			/* treat same as syntax error; no HINT */

	/* allow whitespace between number and unit */
	while (isspace((unsigned char) *endptr))
		endptr++;

	/* Handle possible unit */
	if (*endptr != '\0')
	{
		if ((flags & GUC_UNIT) == 0)
			return false;		/* this setting does not accept a unit */

		if (!convert_to_base_unit(val,
								  endptr, (flags & GUC_UNIT),
								  &val))
		{
			/* invalid unit, or garbage after the unit; set hint and fail. */
			if (hintmsg)
			{
				if (flags & GUC_UNIT_MEMORY)
					*hintmsg = memory_units_hint;
				else
					*hintmsg = time_units_hint;
			}
			return false;
		}
	}

	/* Round to int, then check for overflow */
	val = rint(val);

	if (val > INT_MAX || val < INT_MIN)
	{
		if (hintmsg)
			*hintmsg = gettext_noop("Value exceeds integer range.");
		return false;
	}

	if (result)
		*result = (int) val;
	return true;
}

/*
 * Try to parse value as a floating point number in the usual format.
 * Optionally, the value can be followed by a unit name if "flags" indicates
 * a unit is allowed.
 *
 * If the string parses okay, return true, else false.
 * If okay and result is not NULL, return the value in *result.
 * If not okay and hintmsg is not NULL, *hintmsg is set to a suitable
 * HINT message, or NULL if no hint provided.
 */
bool
parse_real(const char *value, double *result, int flags, const char **hintmsg)
{
	double		val;
	char	   *endptr;

	/* To suppress compiler warnings, always set output params */
	if (result)
		*result = 0;
	if (hintmsg)
		*hintmsg = NULL;

	errno = 0;
	val = strtod(value, &endptr);

	if (endptr == value || errno == ERANGE)
		return false;			/* no HINT for these cases */

	/* reject NaN (infinities will fail range checks later) */
	if (isnan(val))
		return false;			/* treat same as syntax error; no HINT */

	/* allow whitespace between number and unit */
	while (isspace((unsigned char) *endptr))
		endptr++;

	/* Handle possible unit */
	if (*endptr != '\0')
	{
		if ((flags & GUC_UNIT) == 0)
			return false;		/* this setting does not accept a unit */

		if (!convert_to_base_unit(val,
								  endptr, (flags & GUC_UNIT),
								  &val))
		{
			/* invalid unit, or garbage after the unit; set hint and fail. */
			if (hintmsg)
			{
				if (flags & GUC_UNIT_MEMORY)
					*hintmsg = memory_units_hint;
				else
					*hintmsg = time_units_hint;
			}
			return false;
		}
	}

	if (result)
		*result = val;
	return true;
}


/*
 * Lookup the name for an enum option with the selected value.
 * Should only ever be called with known-valid values, so throws
 * an elog(ERROR) if the enum option is not found.
 *
 * The returned string is a pointer to static data and not
 * allocated for modification.
 */
const char *
config_enum_lookup_by_value(struct config_enum *record, int val)
{
	const struct config_enum_entry *entry;

	for (entry = record->options; entry && entry->name; entry++)
	{
		if (entry->val == val)
			return entry->name;
	}

	elog(ERROR, "could not find enum option %d for %s",
		 val, record->gen.name);
	return NULL;				/* silence compiler */
}


/*
 * Lookup the value for an enum option with the selected name
 * (case-insensitive).
 * If the enum option is found, sets the retval value and returns
 * true. If it's not found, return false and retval is set to 0.
 */
bool
config_enum_lookup_by_name(struct config_enum *record, const char *value,
						   int *retval)
{
	const struct config_enum_entry *entry;

	for (entry = record->options; entry && entry->name; entry++)
	{
		if (pg_strcasecmp(value, entry->name) == 0)
		{
			*retval = entry->val;
			return true;
		}
	}

	*retval = 0;
	return false;
}


/*
 * Return a list of all available options for an enum, excluding
 * hidden ones, separated by the given separator.
 * If prefix is non-NULL, it is added before the first enum value.
 * If suffix is non-NULL, it is added to the end of the string.
 */
static char *
config_enum_get_options(struct config_enum *record, const char *prefix,
						const char *suffix, const char *separator)
{
	const struct config_enum_entry *entry;
	StringInfoData retstr;
	int			seplen;

	initStringInfo(&retstr);
	appendStringInfoString(&retstr, prefix);

	seplen = strlen(separator);
	for (entry = record->options; entry && entry->name; entry++)
	{
		if (!entry->hidden)
		{
			appendStringInfoString(&retstr, entry->name);
			appendBinaryStringInfo(&retstr, separator, seplen);
		}
	}

	/*
	 * All the entries may have been hidden, leaving the string empty if no
	 * prefix was given. This indicates a broken GUC setup, since there is no
	 * use for an enum without any values, so we just check to make sure we
	 * don't write to invalid memory instead of actually trying to do
	 * something smart with it.
	 */
	if (retstr.len >= seplen)
	{
		/* Replace final separator */
		retstr.data[retstr.len - seplen] = '\0';
		retstr.len -= seplen;
	}

	appendStringInfoString(&retstr, suffix);

	return retstr.data;
}

/*
 * Parse and validate a proposed value for the specified configuration
 * parameter.
 *
 * This does built-in checks (such as range limits for an integer parameter)
 * and also calls any check hook the parameter may have.
 *
 * record: GUC variable's info record
 * name: variable name (should match the record of course)
 * value: proposed value, as a string
 * source: identifies source of value (check hooks may need this)
 * elevel: level to log any error reports at
 * newval: on success, converted parameter value is returned here
 * newextra: on success, receives any "extra" data returned by check hook
 *	(caller must initialize *newextra to NULL)
 *
 * Returns true if OK, false if not (or throws error, if elevel >= ERROR)
 */
static bool
parse_and_validate_value(struct config_generic *record,
						 const char *name, const char *value,
						 GucSource source, int elevel,
						 union config_var_val *newval, void **newextra)
{
	switch (record->vartype)
	{
		case PGC_BOOL:
			{
				struct config_bool *conf = (struct config_bool *) record;

				if (!parse_bool(value, &newval->boolval))
				{
					ereport(elevel,
							(errcode(ERRCODE_INVALID_PARAMETER_VALUE),
							 errmsg("parameter \"%s\" requires a Boolean value",
									name)));
					return false;
				}

				if (!call_bool_check_hook(conf, &newval->boolval, newextra,
										  source, elevel))
					return false;
			}
			break;
		case PGC_INT:
			{
				struct config_int *conf = (struct config_int *) record;
				const char *hintmsg;

				if (!parse_int(value, &newval->intval,
							   conf->gen.flags, &hintmsg))
				{
					ereport(elevel,
							(errcode(ERRCODE_INVALID_PARAMETER_VALUE),
							 errmsg("invalid value for parameter \"%s\": \"%s\"",
									name, value),
							 hintmsg ? errhint("%s", _(hintmsg)) : 0));
					return false;
				}

				if (newval->intval < conf->min || newval->intval > conf->max)
				{
					const char *unit = get_config_unit_name(conf->gen.flags);

					ereport(elevel,
							(errcode(ERRCODE_INVALID_PARAMETER_VALUE),
							 errmsg("%d%s%s is outside the valid range for parameter \"%s\" (%d .. %d)",
									newval->intval,
									unit ? " " : "",
									unit ? unit : "",
									name,
									conf->min, conf->max)));
					return false;
				}

				if (!call_int_check_hook(conf, &newval->intval, newextra,
										 source, elevel))
					return false;
			}
			break;
		case PGC_REAL:
			{
				struct config_real *conf = (struct config_real *) record;
				const char *hintmsg;

				if (!parse_real(value, &newval->realval,
								conf->gen.flags, &hintmsg))
				{
					ereport(elevel,
							(errcode(ERRCODE_INVALID_PARAMETER_VALUE),
							 errmsg("invalid value for parameter \"%s\": \"%s\"",
									name, value),
							 hintmsg ? errhint("%s", _(hintmsg)) : 0));
					return false;
				}

				if (newval->realval < conf->min || newval->realval > conf->max)
				{
					const char *unit = get_config_unit_name(conf->gen.flags);

					ereport(elevel,
							(errcode(ERRCODE_INVALID_PARAMETER_VALUE),
							 errmsg("%g%s%s is outside the valid range for parameter \"%s\" (%g .. %g)",
									newval->realval,
									unit ? " " : "",
									unit ? unit : "",
									name,
									conf->min, conf->max)));
					return false;
				}

				if (!call_real_check_hook(conf, &newval->realval, newextra,
										  source, elevel))
					return false;
			}
			break;
		case PGC_STRING:
			{
				struct config_string *conf = (struct config_string *) record;

				/*
				 * The value passed by the caller could be transient, so we
				 * always strdup it.
				 */
				newval->stringval = guc_strdup(elevel, value);
				if (newval->stringval == NULL)
					return false;

				/*
				 * The only built-in "parsing" check we have is to apply
				 * truncation if GUC_IS_NAME.
				 */
				if (conf->gen.flags & GUC_IS_NAME)
					truncate_identifier(newval->stringval,
										strlen(newval->stringval),
										true);

				if (!call_string_check_hook(conf, &newval->stringval, newextra,
											source, elevel))
				{
					free(newval->stringval);
					newval->stringval = NULL;
					return false;
				}
			}
			break;
		case PGC_ENUM:
			{
				struct config_enum *conf = (struct config_enum *) record;

				if (!config_enum_lookup_by_name(conf, value, &newval->enumval))
				{
					char	   *hintmsg;

					hintmsg = config_enum_get_options(conf,
													  "Available values: ",
													  ".", ", ");

					ereport(elevel,
							(errcode(ERRCODE_INVALID_PARAMETER_VALUE),
							 errmsg("invalid value for parameter \"%s\": \"%s\"",
									name, value),
							 hintmsg ? errhint("%s", _(hintmsg)) : 0));

					if (hintmsg)
						pfree(hintmsg);
					return false;
				}

				if (!call_enum_check_hook(conf, &newval->enumval, newextra,
										  source, elevel))
					return false;
			}
			break;
	}

	return true;
}


/*
 * Sets option `name' to given value.
 *
 * The value should be a string, which will be parsed and converted to
 * the appropriate data type.  The context and source parameters indicate
 * in which context this function is being called, so that it can apply the
 * access restrictions properly.
 *
 * If value is NULL, set the option to its default value (normally the
 * reset_val, but if source == PGC_S_DEFAULT we instead use the boot_val).
 *
 * action indicates whether to set the value globally in the session, locally
 * to the current top transaction, or just for the duration of a function call.
 *
 * If changeVal is false then don't really set the option but do all
 * the checks to see if it would work.
 *
 * elevel should normally be passed as zero, allowing this function to make
 * its standard choice of ereport level.  However some callers need to be
 * able to override that choice; they should pass the ereport level to use.
 *
 * Return value:
 *	+1: the value is valid and was successfully applied.
 *	0:	the name or value is invalid (but see below).
 *	-1: the value was not applied because of context, priority, or changeVal.
 *
 * If there is an error (non-existing option, invalid value) then an
 * ereport(ERROR) is thrown *unless* this is called for a source for which
 * we don't want an ERROR (currently, those are defaults, the config file,
 * and per-database or per-user settings, as well as callers who specify
 * a less-than-ERROR elevel).  In those cases we write a suitable error
 * message via ereport() and return 0.
 *
 * See also SetConfigOption for an external interface.
 */
int
set_config_option(const char *name, const char *value,
				  GucContext context, GucSource source,
				  GucAction action, bool changeVal, int elevel,
				  bool is_reload)
{
	struct config_generic *record;
	union config_var_val newval_union;
	void	   *newextra = NULL;
	bool		prohibitValueChange = false;
	bool		makeDefault;

	if (elevel == 0)
	{
		if (source == PGC_S_DEFAULT || source == PGC_S_FILE)
		{
			/*
			 * To avoid cluttering the log, only the postmaster bleats loudly
			 * about problems with the config file.
			 */
			elevel = IsUnderPostmaster ? DEBUG3 : LOG;
		}
		else if (source == PGC_S_GLOBAL ||
				 source == PGC_S_DATABASE ||
				 source == PGC_S_USER ||
				 source == PGC_S_DATABASE_USER)
			elevel = WARNING;
		else
			elevel = ERROR;
	}

	/*
	 * GUC_ACTION_SAVE changes are acceptable during a parallel operation,
	 * because the current worker will also pop the change.  We're probably
	 * dealing with a function having a proconfig entry.  Only the function's
	 * body should observe the change, and peer workers do not share in the
	 * execution of a function call started by this worker.
	 *
	 * Other changes might need to affect other workers, so forbid them.
	 */
	if (IsInParallelMode() && changeVal && action != GUC_ACTION_SAVE)
		ereport(elevel,
				(errcode(ERRCODE_INVALID_TRANSACTION_STATE),
				 errmsg("cannot set parameters during a parallel operation")));

	record = find_option(name, true, elevel);
	if (record == NULL)
	{
		ereport(elevel,
				(errcode(ERRCODE_UNDEFINED_OBJECT),
				 errmsg("unrecognized configuration parameter \"%s\"", name)));
		return 0;
	}

	/*
	 * Check if the option can be set at this time. See guc.h for the precise
	 * rules.
	 */
	switch (record->context)
	{
		case PGC_INTERNAL:
			if (context != PGC_INTERNAL)
			{
				ereport(elevel,
						(errcode(ERRCODE_CANT_CHANGE_RUNTIME_PARAM),
						 errmsg("parameter \"%s\" cannot be changed",
								name)));
				return 0;
			}
			break;
		case PGC_POSTMASTER:
			if (context == PGC_SIGHUP)
			{
				/*
				 * We are re-reading a PGC_POSTMASTER variable from
				 * postgresql.conf.  We can't change the setting, so we should
				 * give a warning if the DBA tries to change it.  However,
				 * because of variant formats, canonicalization by check
				 * hooks, etc, we can't just compare the given string directly
				 * to what's stored.  Set a flag to check below after we have
				 * the final storable value.
				 */
				prohibitValueChange = true;
			}
			else if (context != PGC_POSTMASTER)
			{
				ereport(elevel,
						(errcode(ERRCODE_CANT_CHANGE_RUNTIME_PARAM),
						 errmsg("parameter \"%s\" cannot be changed without restarting the server",
								name)));
				return 0;
			}
			break;
		case PGC_SIGHUP:
			if (context != PGC_SIGHUP && context != PGC_POSTMASTER)
			{
				ereport(elevel,
						(errcode(ERRCODE_CANT_CHANGE_RUNTIME_PARAM),
						 errmsg("parameter \"%s\" cannot be changed now",
								name)));
				return 0;
			}

			/*
			 * Hmm, the idea of the SIGHUP context is "ought to be global, but
			 * can be changed after postmaster start". But there's nothing
			 * that prevents a crafty administrator from sending SIGHUP
			 * signals to individual backends only.
			 */
			break;
		case PGC_SU_BACKEND:
			/* Reject if we're connecting but user is not superuser */
			if (context == PGC_BACKEND)
			{
				ereport(elevel,
						(errcode(ERRCODE_INSUFFICIENT_PRIVILEGE),
						 errmsg("permission denied to set parameter \"%s\"",
								name)));
				return 0;
			}
			/* fall through to process the same as PGC_BACKEND */
			/* FALLTHROUGH */
		case PGC_BACKEND:
			if (context == PGC_SIGHUP)
			{
				/*
				 * If a PGC_BACKEND or PGC_SU_BACKEND parameter is changed in
				 * the config file, we want to accept the new value in the
				 * postmaster (whence it will propagate to
				 * subsequently-started backends), but ignore it in existing
				 * backends.  This is a tad klugy, but necessary because we
				 * don't re-read the config file during backend start.
				 *
				 * In EXEC_BACKEND builds, this works differently: we load all
				 * non-default settings from the CONFIG_EXEC_PARAMS file
				 * during backend start.  In that case we must accept
				 * PGC_SIGHUP settings, so as to have the same value as if
				 * we'd forked from the postmaster.  This can also happen when
				 * using RestoreGUCState() within a background worker that
				 * needs to have the same settings as the user backend that
				 * started it. is_reload will be true when either situation
				 * applies.
				 */
				if (IsUnderPostmaster && !is_reload)
					return -1;
			}
			else if (context != PGC_POSTMASTER &&
					 context != PGC_BACKEND &&
					 context != PGC_SU_BACKEND &&
					 source != PGC_S_CLIENT)
			{
				ereport(elevel,
						(errcode(ERRCODE_CANT_CHANGE_RUNTIME_PARAM),
						 errmsg("parameter \"%s\" cannot be set after connection start",
								name)));
				return 0;
			}
			break;
		case PGC_SUSET:
			if (context == PGC_USERSET || context == PGC_BACKEND)
			{
				ereport(elevel,
						(errcode(ERRCODE_INSUFFICIENT_PRIVILEGE),
						 errmsg("permission denied to set parameter \"%s\"",
								name)));
				return 0;
			}
			break;
		case PGC_USERSET:
			/* always okay */
			break;
	}

	/*
	 * Disallow changing GUC_NOT_WHILE_SEC_REST values if we are inside a
	 * security restriction context.  We can reject this regardless of the GUC
	 * context or source, mainly because sources that it might be reasonable
	 * to override for won't be seen while inside a function.
	 *
	 * Note: variables marked GUC_NOT_WHILE_SEC_REST should usually be marked
	 * GUC_NO_RESET_ALL as well, because ResetAllOptions() doesn't check this.
	 * An exception might be made if the reset value is assumed to be "safe".
	 *
	 * Note: this flag is currently used for "session_authorization" and
	 * "role".  We need to prohibit changing these inside a local userid
	 * context because when we exit it, GUC won't be notified, leaving things
	 * out of sync.  (This could be fixed by forcing a new GUC nesting level,
	 * but that would change behavior in possibly-undesirable ways.)  Also, we
	 * prohibit changing these in a security-restricted operation because
	 * otherwise RESET could be used to regain the session user's privileges.
	 */
	if (record->flags & GUC_NOT_WHILE_SEC_REST)
	{
		if (InLocalUserIdChange())
		{
			/*
			 * Phrasing of this error message is historical, but it's the most
			 * common case.
			 */
			ereport(elevel,
					(errcode(ERRCODE_INSUFFICIENT_PRIVILEGE),
					 errmsg("cannot set parameter \"%s\" within security-definer function",
							name)));
			return 0;
		}
		if (InSecurityRestrictedOperation())
		{
			ereport(elevel,
					(errcode(ERRCODE_INSUFFICIENT_PRIVILEGE),
					 errmsg("cannot set parameter \"%s\" within security-restricted operation",
							name)));
			return 0;
		}
	}

	/*
	 * Should we set reset/stacked values?	(If so, the behavior is not
	 * transactional.)	This is done either when we get a default value from
	 * the database's/user's/client's default settings or when we reset a
	 * value to its default.
	 */
	makeDefault = changeVal && (source <= PGC_S_OVERRIDE) &&
		((value != NULL) || source == PGC_S_DEFAULT);

	/*
	 * Ignore attempted set if overridden by previously processed setting.
	 * However, if changeVal is false then plow ahead anyway since we are
	 * trying to find out if the value is potentially good, not actually use
	 * it. Also keep going if makeDefault is true, since we may want to set
	 * the reset/stacked values even if we can't set the variable itself.
	 */
	if (record->source > source)
	{
		if (changeVal && !makeDefault)
		{
			elog(DEBUG3, "\"%s\": setting ignored because previous source is higher priority",
				 name);
			return -1;
		}
		changeVal = false;
	}

	/*
	 * Evaluate value and set variable.
	 */
	switch (record->vartype)
	{
		case PGC_BOOL:
			{
				struct config_bool *conf = (struct config_bool *) record;

#define newval (newval_union.boolval)

				if (value)
				{
					if (!parse_and_validate_value(record, name, value,
												  source, elevel,
												  &newval_union, &newextra))
						return 0;
				}
				else if (source == PGC_S_DEFAULT)
				{
					newval = conf->boot_val;
					if (!call_bool_check_hook(conf, &newval, &newextra,
											  source, elevel))
						return 0;
				}
				else
				{
					newval = conf->reset_val;
					newextra = conf->reset_extra;
					source = conf->gen.reset_source;
					context = conf->gen.reset_scontext;
				}

				if (prohibitValueChange)
				{
					if (*conf->variable != newval)
					{
						record->status |= GUC_PENDING_RESTART;
						ereport(elevel,
								(errcode(ERRCODE_CANT_CHANGE_RUNTIME_PARAM),
								 errmsg("parameter \"%s\" cannot be changed without restarting the server",
										name)));
						return 0;
					}
					record->status &= ~GUC_PENDING_RESTART;
					return -1;
				}

				if (changeVal)
				{
					/* Save old value to support transaction abort */
					if (!makeDefault)
						push_old_value(&conf->gen, action);

					if (conf->assign_hook)
						conf->assign_hook(newval, newextra);
					*conf->variable = newval;
					set_extra_field(&conf->gen, &conf->gen.extra,
									newextra);
					conf->gen.source = source;
					conf->gen.scontext = context;
				}
				if (makeDefault)
				{
					GucStack   *stack;

					if (conf->gen.reset_source <= source)
					{
						conf->reset_val = newval;
						set_extra_field(&conf->gen, &conf->reset_extra,
										newextra);
						conf->gen.reset_source = source;
						conf->gen.reset_scontext = context;
					}
					for (stack = conf->gen.stack; stack; stack = stack->prev)
					{
						if (stack->source <= source)
						{
							stack->prior.val.boolval = newval;
							set_extra_field(&conf->gen, &stack->prior.extra,
											newextra);
							stack->source = source;
							stack->scontext = context;
						}
					}
				}

				/* Perhaps we didn't install newextra anywhere */
				if (newextra && !extra_field_used(&conf->gen, newextra))
					free(newextra);
				break;

#undef newval
			}

		case PGC_INT:
			{
				struct config_int *conf = (struct config_int *) record;

#define newval (newval_union.intval)

				if (value)
				{
					if (!parse_and_validate_value(record, name, value,
												  source, elevel,
												  &newval_union, &newextra))
						return 0;
				}
				else if (source == PGC_S_DEFAULT)
				{
					newval = conf->boot_val;
					if (!call_int_check_hook(conf, &newval, &newextra,
											 source, elevel))
						return 0;
				}
				else
				{
					newval = conf->reset_val;
					newextra = conf->reset_extra;
					source = conf->gen.reset_source;
					context = conf->gen.reset_scontext;
				}

				if (prohibitValueChange)
				{
					if (*conf->variable != newval)
					{
						record->status |= GUC_PENDING_RESTART;
						ereport(elevel,
								(errcode(ERRCODE_CANT_CHANGE_RUNTIME_PARAM),
								 errmsg("parameter \"%s\" cannot be changed without restarting the server",
										name)));
						return 0;
					}
					record->status &= ~GUC_PENDING_RESTART;
					return -1;
				}

				if (changeVal)
				{
					/* Save old value to support transaction abort */
					if (!makeDefault)
						push_old_value(&conf->gen, action);

					if (conf->assign_hook)
						conf->assign_hook(newval, newextra);
					*conf->variable = newval;
					set_extra_field(&conf->gen, &conf->gen.extra,
									newextra);
					conf->gen.source = source;
					conf->gen.scontext = context;
				}
				if (makeDefault)
				{
					GucStack   *stack;

					if (conf->gen.reset_source <= source)
					{
						conf->reset_val = newval;
						set_extra_field(&conf->gen, &conf->reset_extra,
										newextra);
						conf->gen.reset_source = source;
						conf->gen.reset_scontext = context;
					}
					for (stack = conf->gen.stack; stack; stack = stack->prev)
					{
						if (stack->source <= source)
						{
							stack->prior.val.intval = newval;
							set_extra_field(&conf->gen, &stack->prior.extra,
											newextra);
							stack->source = source;
							stack->scontext = context;
						}
					}
				}

				/* Perhaps we didn't install newextra anywhere */
				if (newextra && !extra_field_used(&conf->gen, newextra))
					free(newextra);
				break;

#undef newval
			}

		case PGC_REAL:
			{
				struct config_real *conf = (struct config_real *) record;

#define newval (newval_union.realval)

				if (value)
				{
					if (!parse_and_validate_value(record, name, value,
												  source, elevel,
												  &newval_union, &newextra))
						return 0;
				}
				else if (source == PGC_S_DEFAULT)
				{
					newval = conf->boot_val;
					if (!call_real_check_hook(conf, &newval, &newextra,
											  source, elevel))
						return 0;
				}
				else
				{
					newval = conf->reset_val;
					newextra = conf->reset_extra;
					source = conf->gen.reset_source;
					context = conf->gen.reset_scontext;
				}

				if (prohibitValueChange)
				{
					if (*conf->variable != newval)
					{
						record->status |= GUC_PENDING_RESTART;
						ereport(elevel,
								(errcode(ERRCODE_CANT_CHANGE_RUNTIME_PARAM),
								 errmsg("parameter \"%s\" cannot be changed without restarting the server",
										name)));
						return 0;
					}
					record->status &= ~GUC_PENDING_RESTART;
					return -1;
				}

				if (changeVal)
				{
					/* Save old value to support transaction abort */
					if (!makeDefault)
						push_old_value(&conf->gen, action);

					if (conf->assign_hook)
						conf->assign_hook(newval, newextra);
					*conf->variable = newval;
					set_extra_field(&conf->gen, &conf->gen.extra,
									newextra);
					conf->gen.source = source;
					conf->gen.scontext = context;
				}
				if (makeDefault)
				{
					GucStack   *stack;

					if (conf->gen.reset_source <= source)
					{
						conf->reset_val = newval;
						set_extra_field(&conf->gen, &conf->reset_extra,
										newextra);
						conf->gen.reset_source = source;
						conf->gen.reset_scontext = context;
					}
					for (stack = conf->gen.stack; stack; stack = stack->prev)
					{
						if (stack->source <= source)
						{
							stack->prior.val.realval = newval;
							set_extra_field(&conf->gen, &stack->prior.extra,
											newextra);
							stack->source = source;
							stack->scontext = context;
						}
					}
				}

				/* Perhaps we didn't install newextra anywhere */
				if (newextra && !extra_field_used(&conf->gen, newextra))
					free(newextra);
				break;

#undef newval
			}

		case PGC_STRING:
			{
				struct config_string *conf = (struct config_string *) record;

#define newval (newval_union.stringval)

				if (value)
				{
					if (!parse_and_validate_value(record, name, value,
												  source, elevel,
												  &newval_union, &newextra))
						return 0;
				}
				else if (source == PGC_S_DEFAULT)
				{
					/* non-NULL boot_val must always get strdup'd */
					if (conf->boot_val != NULL)
					{
						newval = guc_strdup(elevel, conf->boot_val);
						if (newval == NULL)
							return 0;
					}
					else
						newval = NULL;

					if (!call_string_check_hook(conf, &newval, &newextra,
												source, elevel))
					{
						free(newval);
						return 0;
					}
				}
				else
				{
					/*
					 * strdup not needed, since reset_val is already under
					 * guc.c's control
					 */
					newval = conf->reset_val;
					newextra = conf->reset_extra;
					source = conf->gen.reset_source;
					context = conf->gen.reset_scontext;
				}

				if (prohibitValueChange)
				{
					/* newval shouldn't be NULL, so we're a bit sloppy here */
					if (*conf->variable == NULL || newval == NULL ||
						strcmp(*conf->variable, newval) != 0)
					{
						record->status |= GUC_PENDING_RESTART;
						ereport(elevel,
								(errcode(ERRCODE_CANT_CHANGE_RUNTIME_PARAM),
								 errmsg("parameter \"%s\" cannot be changed without restarting the server",
										name)));
						return 0;
					}
					record->status &= ~GUC_PENDING_RESTART;
					return -1;
				}

				if (changeVal)
				{
					/* Save old value to support transaction abort */
					if (!makeDefault)
						push_old_value(&conf->gen, action);

					if (conf->assign_hook)
						conf->assign_hook(newval, newextra);
					set_string_field(conf, conf->variable, newval);
					set_extra_field(&conf->gen, &conf->gen.extra,
									newextra);
					conf->gen.source = source;
					conf->gen.scontext = context;
				}

				if (makeDefault)
				{
					GucStack   *stack;

					if (conf->gen.reset_source <= source)
					{
						set_string_field(conf, &conf->reset_val, newval);
						set_extra_field(&conf->gen, &conf->reset_extra,
										newextra);
						conf->gen.reset_source = source;
						conf->gen.reset_scontext = context;
					}
					for (stack = conf->gen.stack; stack; stack = stack->prev)
					{
						if (stack->source <= source)
						{
							set_string_field(conf, &stack->prior.val.stringval,
											 newval);
							set_extra_field(&conf->gen, &stack->prior.extra,
											newextra);
							stack->source = source;
							stack->scontext = context;
						}
					}
				}

				/* Perhaps we didn't install newval anywhere */
				if (newval && !string_field_used(conf, newval))
					free(newval);
				/* Perhaps we didn't install newextra anywhere */
				if (newextra && !extra_field_used(&conf->gen, newextra))
					free(newextra);
				break;

#undef newval
			}

		case PGC_ENUM:
			{
				struct config_enum *conf = (struct config_enum *) record;

#define newval (newval_union.enumval)

				if (value)
				{
					if (!parse_and_validate_value(record, name, value,
												  source, elevel,
												  &newval_union, &newextra))
						return 0;
				}
				else if (source == PGC_S_DEFAULT)
				{
					newval = conf->boot_val;
					if (!call_enum_check_hook(conf, &newval, &newextra,
											  source, elevel))
						return 0;
				}
				else
				{
					newval = conf->reset_val;
					newextra = conf->reset_extra;
					source = conf->gen.reset_source;
					context = conf->gen.reset_scontext;
				}

				if (prohibitValueChange)
				{
					if (*conf->variable != newval)
					{
						record->status |= GUC_PENDING_RESTART;
						ereport(elevel,
								(errcode(ERRCODE_CANT_CHANGE_RUNTIME_PARAM),
								 errmsg("parameter \"%s\" cannot be changed without restarting the server",
										name)));
						return 0;
					}
					record->status &= ~GUC_PENDING_RESTART;
					return -1;
				}

				if (changeVal)
				{
					/* Save old value to support transaction abort */
					if (!makeDefault)
						push_old_value(&conf->gen, action);

					if (conf->assign_hook)
						conf->assign_hook(newval, newextra);
					*conf->variable = newval;
					set_extra_field(&conf->gen, &conf->gen.extra,
									newextra);
					conf->gen.source = source;
					conf->gen.scontext = context;
				}
				if (makeDefault)
				{
					GucStack   *stack;

					if (conf->gen.reset_source <= source)
					{
						conf->reset_val = newval;
						set_extra_field(&conf->gen, &conf->reset_extra,
										newextra);
						conf->gen.reset_source = source;
						conf->gen.reset_scontext = context;
					}
					for (stack = conf->gen.stack; stack; stack = stack->prev)
					{
						if (stack->source <= source)
						{
							stack->prior.val.enumval = newval;
							set_extra_field(&conf->gen, &stack->prior.extra,
											newextra);
							stack->source = source;
							stack->scontext = context;
						}
					}
				}

				/* Perhaps we didn't install newextra anywhere */
				if (newextra && !extra_field_used(&conf->gen, newextra))
					free(newextra);
				break;

#undef newval
			}
	}

	if (changeVal && (record->flags & GUC_REPORT))
		ReportGUCOption(record);

	return changeVal ? 1 : -1;
}


/*
 * Set the fields for source file and line number the setting came from.
 */
static void
set_config_sourcefile(const char *name, char *sourcefile, int sourceline)
{
	struct config_generic *record;
	int			elevel;

	/*
	 * To avoid cluttering the log, only the postmaster bleats loudly about
	 * problems with the config file.
	 */
	elevel = IsUnderPostmaster ? DEBUG3 : LOG;

	record = find_option(name, true, elevel);
	/* should not happen */
	if (record == NULL)
		elog(ERROR, "unrecognized configuration parameter \"%s\"", name);

	sourcefile = guc_strdup(elevel, sourcefile);
	if (record->sourcefile)
		free(record->sourcefile);
	record->sourcefile = sourcefile;
	record->sourceline = sourceline;
}

/*
 * Set a config option to the given value.
 *
 * See also set_config_option; this is just the wrapper to be called from
 * outside GUC.  (This function should be used when possible, because its API
 * is more stable than set_config_option's.)
 *
 * Note: there is no support here for setting source file/line, as it
 * is currently not needed.
 */
void
SetConfigOption(const char *name, const char *value,
				GucContext context, GucSource source)
{
	(void) set_config_option(name, value, context, source,
							 GUC_ACTION_SET, true, 0, false);
}



/*
 * Fetch the current value of the option `name', as a string.
 *
 * If the option doesn't exist, return NULL if missing_ok is true (NOTE that
 * this cannot be distinguished from a string variable with a NULL value!),
 * otherwise throw an ereport and don't return.
 *
 * If restrict_privileged is true, we also enforce that only superusers and
 * members of the pg_read_all_settings role can see GUC_SUPERUSER_ONLY
 * variables.  This should only be passed as true in user-driven calls.
 *
 * The string is *not* allocated for modification and is really only
 * valid until the next call to configuration related functions.
 */
const char *
GetConfigOption(const char *name, bool missing_ok, bool restrict_privileged)
{
	struct config_generic *record;
	static char buffer[256];

	record = find_option(name, false, ERROR);
	if (record == NULL)
	{
		if (missing_ok)
			return NULL;
		ereport(ERROR,
				(errcode(ERRCODE_UNDEFINED_OBJECT),
				 errmsg("unrecognized configuration parameter \"%s\"",
						name)));
	}
	if (restrict_privileged &&
		(record->flags & GUC_SUPERUSER_ONLY) &&
		!is_member_of_role(GetUserId(), DEFAULT_ROLE_READ_ALL_SETTINGS))
		ereport(ERROR,
				(errcode(ERRCODE_INSUFFICIENT_PRIVILEGE),
				 errmsg("must be superuser or a member of pg_read_all_settings to examine \"%s\"",
						name)));

	switch (record->vartype)
	{
		case PGC_BOOL:
			return *((struct config_bool *) record)->variable ? "on" : "off";

		case PGC_INT:
			snprintf(buffer, sizeof(buffer), "%d",
					 *((struct config_int *) record)->variable);
			return buffer;

		case PGC_REAL:
			snprintf(buffer, sizeof(buffer), "%g",
					 *((struct config_real *) record)->variable);
			return buffer;

		case PGC_STRING:
			return *((struct config_string *) record)->variable;

		case PGC_ENUM:
			return config_enum_lookup_by_value((struct config_enum *) record,
											   *((struct config_enum *) record)->variable);
	}
	return NULL;
}

/*
 * Get the RESET value associated with the given option.
 *
 * Note: this is not re-entrant, due to use of static result buffer;
 * not to mention that a string variable could have its reset_val changed.
 * Beware of assuming the result value is good for very long.
 */
const char *
GetConfigOptionResetString(const char *name)
{
	struct config_generic *record;
	static char buffer[256];

	record = find_option(name, false, ERROR);
	if (record == NULL)
		ereport(ERROR,
				(errcode(ERRCODE_UNDEFINED_OBJECT),
				 errmsg("unrecognized configuration parameter \"%s\"", name)));
	if ((record->flags & GUC_SUPERUSER_ONLY) &&
		!is_member_of_role(GetUserId(), DEFAULT_ROLE_READ_ALL_SETTINGS))
		ereport(ERROR,
				(errcode(ERRCODE_INSUFFICIENT_PRIVILEGE),
				 errmsg("must be superuser or a member of pg_read_all_settings to examine \"%s\"",
						name)));

	switch (record->vartype)
	{
		case PGC_BOOL:
			return ((struct config_bool *) record)->reset_val ? "on" : "off";

		case PGC_INT:
			snprintf(buffer, sizeof(buffer), "%d",
					 ((struct config_int *) record)->reset_val);
			return buffer;

		case PGC_REAL:
			snprintf(buffer, sizeof(buffer), "%g",
					 ((struct config_real *) record)->reset_val);
			return buffer;

		case PGC_STRING:
			return ((struct config_string *) record)->reset_val;

		case PGC_ENUM:
			return config_enum_lookup_by_value((struct config_enum *) record,
											   ((struct config_enum *) record)->reset_val);
	}
	return NULL;
}

/*
 * Get the GUC flags associated with the given option.
 *
 * If the option doesn't exist, return 0 if missing_ok is true,
 * otherwise throw an ereport and don't return.
 */
int
GetConfigOptionFlags(const char *name, bool missing_ok)
{
	struct config_generic *record;

	record = find_option(name, false, WARNING);
	if (record == NULL)
	{
		if (missing_ok)
			return 0;
		ereport(ERROR,
				(errcode(ERRCODE_UNDEFINED_OBJECT),
				 errmsg("unrecognized configuration parameter \"%s\"",
						name)));
	}
	return record->flags;
}


/*
 * flatten_set_variable_args
 *		Given a parsenode List as emitted by the grammar for SET,
 *		convert to the flat string representation used by GUC.
 *
 * We need to be told the name of the variable the args are for, because
 * the flattening rules vary (ugh).
 *
 * The result is NULL if args is NIL (i.e., SET ... TO DEFAULT), otherwise
 * a palloc'd string.
 */
static char *
flatten_set_variable_args(const char *name, List *args)
{
	struct config_generic *record;
	int			flags;
	StringInfoData buf;
	ListCell   *l;

	/* Fast path if just DEFAULT */
	if (args == NIL)
		return NULL;

	/*
	 * Get flags for the variable; if it's not known, use default flags.
	 * (Caller might throw error later, but not our business to do so here.)
	 */
	record = find_option(name, false, WARNING);
	if (record)
		flags = record->flags;
	else
		flags = 0;

	/* Complain if list input and non-list variable */
	if ((flags & GUC_LIST_INPUT) == 0 &&
		list_length(args) != 1)
		ereport(ERROR,
				(errcode(ERRCODE_INVALID_PARAMETER_VALUE),
				 errmsg("SET %s takes only one argument", name)));

	initStringInfo(&buf);

	/*
	 * Each list member may be a plain A_Const node, or an A_Const within a
	 * TypeCast; the latter case is supported only for ConstInterval arguments
	 * (for SET TIME ZONE).
	 */
	foreach(l, args)
	{
		Node	   *arg = (Node *) lfirst(l);
		char	   *val;
		TypeName   *typeName = NULL;
		A_Const    *con;

		if (l != list_head(args))
			appendStringInfoString(&buf, ", ");

		if (IsA(arg, TypeCast))
		{
			TypeCast   *tc = (TypeCast *) arg;

			arg = tc->arg;
			typeName = tc->typeName;
		}

		if (!IsA(arg, A_Const))
			elog(ERROR, "unrecognized node type: %d", (int) nodeTag(arg));
		con = (A_Const *) arg;

		switch (nodeTag(&con->val))
		{
			case T_Integer:
				appendStringInfo(&buf, "%d", intVal(&con->val));
				break;
			case T_Float:
				/* represented as a string, so just copy it */
				appendStringInfoString(&buf, strVal(&con->val));
				break;
			case T_String:
				val = strVal(&con->val);
				if (typeName != NULL)
				{
					/*
					 * Must be a ConstInterval argument for TIME ZONE. Coerce
					 * to interval and back to normalize the value and account
					 * for any typmod.
					 */
					Oid			typoid;
					int32		typmod;
					Datum		interval;
					char	   *intervalout;

					typenameTypeIdAndMod(NULL, typeName, &typoid, &typmod);
					Assert(typoid == INTERVALOID);

					interval =
						DirectFunctionCall3(interval_in,
											CStringGetDatum(val),
											ObjectIdGetDatum(InvalidOid),
											Int32GetDatum(typmod));

					intervalout =
						DatumGetCString(DirectFunctionCall1(interval_out,
															interval));
					appendStringInfo(&buf, "INTERVAL '%s'", intervalout);
				}
				else
				{
					/*
					 * Plain string literal or identifier.  For quote mode,
					 * quote it if it's not a vanilla identifier.
					 */
					if (flags & GUC_LIST_QUOTE)
						appendStringInfoString(&buf, quote_identifier(val));
					else
						appendStringInfoString(&buf, val);
				}
				break;
			default:
				elog(ERROR, "unrecognized node type: %d",
					 (int) nodeTag(&con->val));
				break;
		}
	}

	return buf.data;
}

/*
 * Write updated configuration parameter values into a temporary file.
 * This function traverses the list of parameters and quotes the string
 * values before writing them.
 */
static void
write_auto_conf_file(int fd, const char *filename, ConfigVariable *head)
{
	StringInfoData buf;
	ConfigVariable *item;

	initStringInfo(&buf);

	/* Emit file header containing warning comment */
	appendStringInfoString(&buf, "# Do not edit this file manually!\n");
	appendStringInfoString(&buf, "# It will be overwritten by the ALTER SYSTEM command.\n");

	errno = 0;
	if (write(fd, buf.data, buf.len) != buf.len)
	{
		/* if write didn't set errno, assume problem is no disk space */
		if (errno == 0)
			errno = ENOSPC;
		ereport(ERROR,
				(errcode_for_file_access(),
				 errmsg("could not write to file \"%s\": %m", filename)));
	}

	/* Emit each parameter, properly quoting the value */
	for (item = head; item != NULL; item = item->next)
	{
		char	   *escaped;

		resetStringInfo(&buf);

		appendStringInfoString(&buf, item->name);
		appendStringInfoString(&buf, " = '");

		escaped = escape_single_quotes_ascii(item->value);
		if (!escaped)
			ereport(ERROR,
					(errcode(ERRCODE_OUT_OF_MEMORY),
					 errmsg("out of memory")));
		appendStringInfoString(&buf, escaped);
		free(escaped);

		appendStringInfoString(&buf, "'\n");

		errno = 0;
		if (write(fd, buf.data, buf.len) != buf.len)
		{
			/* if write didn't set errno, assume problem is no disk space */
			if (errno == 0)
				errno = ENOSPC;
			ereport(ERROR,
					(errcode_for_file_access(),
					 errmsg("could not write to file \"%s\": %m", filename)));
		}
	}

	/* fsync before considering the write to be successful */
	if (pg_fsync(fd) != 0)
		ereport(ERROR,
				(errcode_for_file_access(),
				 errmsg("could not fsync file \"%s\": %m", filename)));

	pfree(buf.data);
}

/*
 * Update the given list of configuration parameters, adding, replacing
 * or deleting the entry for item "name" (delete if "value" == NULL).
 */
static void
replace_auto_config_value(ConfigVariable **head_p, ConfigVariable **tail_p,
						  const char *name, const char *value)
{
	ConfigVariable *item,
			   *next,
			   *prev = NULL;

	/*
	 * Remove any existing match(es) for "name".  Normally there'd be at most
	 * one, but if external tools have modified the config file, there could
	 * be more.
	 */
	for (item = *head_p; item != NULL; item = next)
	{
		next = item->next;
		if (guc_name_compare(item->name, name) == 0)
		{
			/* found a match, delete it */
			if (prev)
				prev->next = next;
			else
				*head_p = next;
			if (next == NULL)
				*tail_p = prev;

			pfree(item->name);
			pfree(item->value);
			pfree(item->filename);
			pfree(item);
		}
		else
			prev = item;
	}

	/* Done if we're trying to delete it */
	if (value == NULL)
		return;

	/* OK, append a new entry */
	item = palloc(sizeof *item);
	item->name = pstrdup(name);
	item->value = pstrdup(value);
	item->errmsg = NULL;
	item->filename = pstrdup("");	/* new item has no location */
	item->sourceline = 0;
	item->ignore = false;
	item->applied = false;
	item->next = NULL;

	if (*head_p == NULL)
		*head_p = item;
	else
		(*tail_p)->next = item;
	*tail_p = item;
}


/*
 * Execute ALTER SYSTEM statement.
 *
 * Read the old PG_AUTOCONF_FILENAME file, merge in the new variable value,
 * and write out an updated file.  If the command is ALTER SYSTEM RESET ALL,
 * we can skip reading the old file and just write an empty file.
 *
 * An LWLock is used to serialize updates of the configuration file.
 *
 * In case of an error, we leave the original automatic
 * configuration file (PG_AUTOCONF_FILENAME) intact.
 */
void
AlterSystemSetConfigFile(AlterSystemStmt *altersysstmt)
{
	char	   *name;
	char	   *value;
	bool		resetall = false;
	ConfigVariable *head = NULL;
	ConfigVariable *tail = NULL;
	volatile int Tmpfd;
	char		AutoConfFileName[MAXPGPATH];
	char		AutoConfTmpFileName[MAXPGPATH];

	if (!superuser())
		ereport(ERROR,
				(errcode(ERRCODE_INSUFFICIENT_PRIVILEGE),
				 errmsg("must be superuser to execute ALTER SYSTEM command")));

	/*
	 * Extract statement arguments
	 */
	name = altersysstmt->setstmt->name;

	switch (altersysstmt->setstmt->kind)
	{
		case VAR_SET_VALUE:
			value = ExtractSetVariableArgs(altersysstmt->setstmt);
			break;

		case VAR_SET_DEFAULT:
		case VAR_RESET:
			value = NULL;
			break;

		case VAR_RESET_ALL:
			value = NULL;
			resetall = true;
			break;

		default:
			elog(ERROR, "unrecognized alter system stmt type: %d",
				 altersysstmt->setstmt->kind);
			break;
	}

	/*
	 * Unless it's RESET_ALL, validate the target variable and value
	 */
	if (!resetall)
	{
		struct config_generic *record;

		record = find_option(name, false, ERROR);
		if (record == NULL)
			ereport(ERROR,
					(errcode(ERRCODE_UNDEFINED_OBJECT),
					 errmsg("unrecognized configuration parameter \"%s\"",
							name)));

		/*
		 * Don't allow parameters that can't be set in configuration files to
		 * be set in PG_AUTOCONF_FILENAME file.
		 */
		if ((record->context == PGC_INTERNAL) ||
			(record->flags & GUC_DISALLOW_IN_FILE) ||
			(record->flags & GUC_DISALLOW_IN_AUTO_FILE))
			ereport(ERROR,
					(errcode(ERRCODE_CANT_CHANGE_RUNTIME_PARAM),
					 errmsg("parameter \"%s\" cannot be changed",
							name)));

		/*
		 * If a value is specified, verify that it's sane.
		 */
		if (value)
		{
			union config_var_val newval;
			void	   *newextra = NULL;

			/* Check that it's acceptable for the indicated parameter */
			if (!parse_and_validate_value(record, name, value,
										  PGC_S_FILE, ERROR,
										  &newval, &newextra))
				ereport(ERROR,
						(errcode(ERRCODE_INVALID_PARAMETER_VALUE),
						 errmsg("invalid value for parameter \"%s\": \"%s\"",
								name, value)));

			if (record->vartype == PGC_STRING && newval.stringval != NULL)
				free(newval.stringval);
			if (newextra)
				free(newextra);

			/*
			 * We must also reject values containing newlines, because the
			 * grammar for config files doesn't support embedded newlines in
			 * string literals.
			 */
			if (strchr(value, '\n'))
				ereport(ERROR,
						(errcode(ERRCODE_INVALID_PARAMETER_VALUE),
						 errmsg("parameter value for ALTER SYSTEM must not contain a newline")));
		}
	}

	/*
	 * PG_AUTOCONF_FILENAME and its corresponding temporary file are always in
	 * the data directory, so we can reference them by simple relative paths.
	 */
	snprintf(AutoConfFileName, sizeof(AutoConfFileName), "%s",
			 PG_AUTOCONF_FILENAME);
	snprintf(AutoConfTmpFileName, sizeof(AutoConfTmpFileName), "%s.%s",
			 AutoConfFileName,
			 "tmp");

	/*
	 * Only one backend is allowed to operate on PG_AUTOCONF_FILENAME at a
	 * time.  Use AutoFileLock to ensure that.  We must hold the lock while
	 * reading the old file contents.
	 */
	LWLockAcquire(AutoFileLock, LW_EXCLUSIVE);

	/*
	 * If we're going to reset everything, then no need to open or parse the
	 * old file.  We'll just write out an empty list.
	 */
	if (!resetall)
	{
		struct stat st;

		if (stat(AutoConfFileName, &st) == 0)
		{
			/* open old file PG_AUTOCONF_FILENAME */
			FILE	   *infile;

			infile = AllocateFile(AutoConfFileName, "r");
			if (infile == NULL)
				ereport(ERROR,
						(errcode_for_file_access(),
						 errmsg("could not open file \"%s\": %m",
								AutoConfFileName)));

			/* parse it */
			if (!ParseConfigFp(infile, AutoConfFileName, 0, LOG, &head, &tail))
				ereport(ERROR,
						(errcode(ERRCODE_CONFIG_FILE_ERROR),
						 errmsg("could not parse contents of file \"%s\"",
								AutoConfFileName)));

			FreeFile(infile);
		}

		/*
		 * Now, replace any existing entry with the new value, or add it if
		 * not present.
		 */
		replace_auto_config_value(&head, &tail, name, value);
	}

	/*
	 * To ensure crash safety, first write the new file data to a temp file,
	 * then atomically rename it into place.
	 *
	 * If there is a temp file left over due to a previous crash, it's okay to
	 * truncate and reuse it.
	 */
	Tmpfd = BasicOpenFile(AutoConfTmpFileName,
						  O_CREAT | O_RDWR | O_TRUNC);
	if (Tmpfd < 0)
		ereport(ERROR,
				(errcode_for_file_access(),
				 errmsg("could not open file \"%s\": %m",
						AutoConfTmpFileName)));

	/*
	 * Use a TRY block to clean up the file if we fail.  Since we need a TRY
	 * block anyway, OK to use BasicOpenFile rather than OpenTransientFile.
	 */
	PG_TRY();
	{
		/* Write and sync the new contents to the temporary file */
		write_auto_conf_file(Tmpfd, AutoConfTmpFileName, head);

		/* Close before renaming; may be required on some platforms */
		close(Tmpfd);
		Tmpfd = -1;

		/*
		 * As the rename is atomic operation, if any problem occurs after this
		 * at worst it can lose the parameters set by last ALTER SYSTEM
		 * command.
		 */
		durable_rename(AutoConfTmpFileName, AutoConfFileName, ERROR);
	}
	PG_CATCH();
	{
		/* Close file first, else unlink might fail on some platforms */
		if (Tmpfd >= 0)
			close(Tmpfd);

		/* Unlink, but ignore any error */
		(void) unlink(AutoConfTmpFileName);

		PG_RE_THROW();
	}
	PG_END_TRY();

	FreeConfigVariables(head);

	LWLockRelease(AutoFileLock);
}

/*
 * SET command
 */
void
ExecSetVariableStmt(VariableSetStmt *stmt, bool isTopLevel)
{
	GucAction	action = stmt->is_local ? GUC_ACTION_LOCAL : GUC_ACTION_SET;

	/*
	 * Workers synchronize these parameters at the start of the parallel
	 * operation; then, we block SET during the operation.
	 */
	if (IsInParallelMode())
		ereport(ERROR,
				(errcode(ERRCODE_INVALID_TRANSACTION_STATE),
				 errmsg("cannot set parameters during a parallel operation")));

	switch (stmt->kind)
	{
		case VAR_SET_VALUE:
		case VAR_SET_CURRENT:
			if (stmt->is_local)
				WarnNoTransactionBlock(isTopLevel, "SET LOCAL");
			(void) set_config_option(stmt->name,
									 ExtractSetVariableArgs(stmt),
									 (superuser() ? PGC_SUSET : PGC_USERSET),
									 PGC_S_SESSION,
									 action, true, 0, false);
			break;
		case VAR_SET_MULTI:

			/*
			 * Special-case SQL syntaxes.  The TRANSACTION and SESSION
			 * CHARACTERISTICS cases effectively set more than one variable
			 * per statement.  TRANSACTION SNAPSHOT only takes one argument,
			 * but we put it here anyway since it's a special case and not
			 * related to any GUC variable.
			 */
			if (strcmp(stmt->name, "TRANSACTION") == 0)
			{
				ListCell   *head;

				WarnNoTransactionBlock(isTopLevel, "SET TRANSACTION");

				foreach(head, stmt->args)
				{
					DefElem    *item = (DefElem *) lfirst(head);

					if (strcmp(item->defname, "transaction_isolation") == 0)
						SetPGVariable("transaction_isolation",
									  list_make1(item->arg), stmt->is_local);
					else if (strcmp(item->defname, "transaction_read_only") == 0)
						SetPGVariable("transaction_read_only",
									  list_make1(item->arg), stmt->is_local);
					else if (strcmp(item->defname, "transaction_deferrable") == 0)
						SetPGVariable("transaction_deferrable",
									  list_make1(item->arg), stmt->is_local);
					else
						elog(ERROR, "unexpected SET TRANSACTION element: %s",
							 item->defname);
				}
			}
			else if (strcmp(stmt->name, "SESSION CHARACTERISTICS") == 0)
			{
				ListCell   *head;

				foreach(head, stmt->args)
				{
					DefElem    *item = (DefElem *) lfirst(head);

					if (strcmp(item->defname, "transaction_isolation") == 0)
						SetPGVariable("default_transaction_isolation",
									  list_make1(item->arg), stmt->is_local);
					else if (strcmp(item->defname, "transaction_read_only") == 0)
						SetPGVariable("default_transaction_read_only",
									  list_make1(item->arg), stmt->is_local);
					else if (strcmp(item->defname, "transaction_deferrable") == 0)
						SetPGVariable("default_transaction_deferrable",
									  list_make1(item->arg), stmt->is_local);
					else
						elog(ERROR, "unexpected SET SESSION element: %s",
							 item->defname);
				}
			}
			else if (strcmp(stmt->name, "TRANSACTION SNAPSHOT") == 0)
			{
				A_Const    *con = linitial_node(A_Const, stmt->args);

				if (stmt->is_local)
					ereport(ERROR,
							(errcode(ERRCODE_FEATURE_NOT_SUPPORTED),
							 errmsg("SET LOCAL TRANSACTION SNAPSHOT is not implemented")));

				WarnNoTransactionBlock(isTopLevel, "SET TRANSACTION");
				Assert(nodeTag(&con->val) == T_String);
				ImportSnapshot(strVal(&con->val));
			}
			else
				elog(ERROR, "unexpected SET MULTI element: %s",
					 stmt->name);
			break;
		case VAR_SET_DEFAULT:
			if (stmt->is_local)
				WarnNoTransactionBlock(isTopLevel, "SET LOCAL");
			/* fall through */
		case VAR_RESET:
			if (strcmp(stmt->name, "transaction_isolation") == 0)
				WarnNoTransactionBlock(isTopLevel, "RESET TRANSACTION");

			(void) set_config_option(stmt->name,
									 NULL,
									 (superuser() ? PGC_SUSET : PGC_USERSET),
									 PGC_S_SESSION,
									 action, true, 0, false);
			break;
		case VAR_RESET_ALL:
			ResetAllOptions();
			break;
	}
}

/*
 * Get the value to assign for a VariableSetStmt, or NULL if it's RESET.
 * The result is palloc'd.
 *
 * This is exported for use by actions such as ALTER ROLE SET.
 */
char *
ExtractSetVariableArgs(VariableSetStmt *stmt)
{
	switch (stmt->kind)
	{
		case VAR_SET_VALUE:
			return flatten_set_variable_args(stmt->name, stmt->args);
		case VAR_SET_CURRENT:
			return GetConfigOptionByName(stmt->name, NULL, false);
		default:
			return NULL;
	}
}

/*
 * SetPGVariable - SET command exported as an easily-C-callable function.
 *
 * This provides access to SET TO value, as well as SET TO DEFAULT (expressed
 * by passing args == NIL), but not SET FROM CURRENT functionality.
 */
void
SetPGVariable(const char *name, List *args, bool is_local)
{
	char	   *argstring = flatten_set_variable_args(name, args);

	/* Note SET DEFAULT (argstring == NULL) is equivalent to RESET */
	(void) set_config_option(name,
							 argstring,
							 (superuser() ? PGC_SUSET : PGC_USERSET),
							 PGC_S_SESSION,
							 is_local ? GUC_ACTION_LOCAL : GUC_ACTION_SET,
							 true, 0, false);
}

/*
 * SET command wrapped as a SQL callable function.
 */
Datum
set_config_by_name(PG_FUNCTION_ARGS)
{
	char	   *name;
	char	   *value;
	char	   *new_value;
	bool		is_local;

	if (PG_ARGISNULL(0))
		ereport(ERROR,
				(errcode(ERRCODE_NULL_VALUE_NOT_ALLOWED),
				 errmsg("SET requires parameter name")));

	/* Get the GUC variable name */
	name = TextDatumGetCString(PG_GETARG_DATUM(0));

	/* Get the desired value or set to NULL for a reset request */
	if (PG_ARGISNULL(1))
		value = NULL;
	else
		value = TextDatumGetCString(PG_GETARG_DATUM(1));

	/*
	 * Get the desired state of is_local. Default to false if provided value
	 * is NULL
	 */
	if (PG_ARGISNULL(2))
		is_local = false;
	else
		is_local = PG_GETARG_BOOL(2);

	/* Note SET DEFAULT (argstring == NULL) is equivalent to RESET */
	(void) set_config_option(name,
							 value,
							 (superuser() ? PGC_SUSET : PGC_USERSET),
							 PGC_S_SESSION,
							 is_local ? GUC_ACTION_LOCAL : GUC_ACTION_SET,
							 true, 0, false);

	/* get the new current value */
	new_value = GetConfigOptionByName(name, NULL, false);

	/* Convert return string to text */
	PG_RETURN_TEXT_P(cstring_to_text(new_value));
}


/*
 * Common code for DefineCustomXXXVariable subroutines: allocate the
 * new variable's config struct and fill in generic fields.
 */
static struct config_generic *
init_custom_variable(const char *name,
					 const char *short_desc,
					 const char *long_desc,
					 GucContext context,
					 int flags,
					 enum config_type type,
					 size_t sz)
{
	struct config_generic *gen;

	/*
	 * Only allow custom PGC_POSTMASTER variables to be created during shared
	 * library preload; any later than that, we can't ensure that the value
	 * doesn't change after startup.  This is a fatal elog if it happens; just
	 * erroring out isn't safe because we don't know what the calling loadable
	 * module might already have hooked into.
	 */
	if (context == PGC_POSTMASTER &&
		!process_shared_preload_libraries_in_progress)
		elog(FATAL, "cannot create PGC_POSTMASTER variables after startup");

	/*
	 * We can't support custom GUC_LIST_QUOTE variables, because the wrong
	 * things would happen if such a variable were set or pg_dump'd when the
	 * defining extension isn't loaded.  Again, treat this as fatal because
	 * the loadable module may be partly initialized already.
	 */
	if (flags & GUC_LIST_QUOTE)
		elog(FATAL, "extensions cannot define GUC_LIST_QUOTE variables");

	/*
	 * Before pljava commit 398f3b876ed402bdaec8bc804f29e2be95c75139
	 * (2015-12-15), two of that module's PGC_USERSET variables facilitated
	 * trivial escalation to superuser privileges.  Restrict the variables to
	 * protect sites that have yet to upgrade pljava.
	 */
	if (context == PGC_USERSET &&
		(strcmp(name, "pljava.classpath") == 0 ||
		 strcmp(name, "pljava.vmoptions") == 0))
		context = PGC_SUSET;

	gen = (struct config_generic *) guc_malloc(ERROR, sz);
	memset(gen, 0, sz);

	gen->name = guc_strdup(ERROR, name);
	gen->context = context;
	gen->group = CUSTOM_OPTIONS;
	gen->short_desc = short_desc;
	gen->long_desc = long_desc;
	gen->flags = flags;
	gen->vartype = type;

	return gen;
}

/*
 * Common code for DefineCustomXXXVariable subroutines: insert the new
 * variable into the GUC variable array, replacing any placeholder.
 */
static void
define_custom_variable(struct config_generic *variable)
{
	const char *name = variable->name;
	const char **nameAddr = &name;
	struct config_string *pHolder;
	struct config_generic **res;

	/*
	 * See if there's a placeholder by the same name.
	 */
	res = (struct config_generic **) bsearch((void *) &nameAddr,
											 (void *) guc_variables,
											 num_guc_variables,
											 sizeof(struct config_generic *),
											 guc_var_compare);
	if (res == NULL)
	{
		/*
		 * No placeholder to replace, so we can just add it ... but first,
		 * make sure it's initialized to its default value.
		 */
		InitializeOneGUCOption(variable);
		add_guc_variable(variable, ERROR);
		return;
	}

	/*
	 * This better be a placeholder
	 */
	if (((*res)->flags & GUC_CUSTOM_PLACEHOLDER) == 0)
		ereport(ERROR,
				(errcode(ERRCODE_INTERNAL_ERROR),
				 errmsg("attempt to redefine parameter \"%s\"", name)));

	Assert((*res)->vartype == PGC_STRING);
	pHolder = (struct config_string *) (*res);

	/*
	 * First, set the variable to its default value.  We must do this even
	 * though we intend to immediately apply a new value, since it's possible
	 * that the new value is invalid.
	 */
	InitializeOneGUCOption(variable);

	/*
	 * Replace the placeholder. We aren't changing the name, so no re-sorting
	 * is necessary
	 */
	*res = variable;

	/*
	 * Assign the string value(s) stored in the placeholder to the real
	 * variable.  Essentially, we need to duplicate all the active and stacked
	 * values, but with appropriate validation and datatype adjustment.
	 *
	 * If an assignment fails, we report a WARNING and keep going.  We don't
	 * want to throw ERROR for bad values, because it'd bollix the add-on
	 * module that's presumably halfway through getting loaded.  In such cases
	 * the default or previous state will become active instead.
	 */

	/* First, apply the reset value if any */
	if (pHolder->reset_val)
		(void) set_config_option(name, pHolder->reset_val,
								 pHolder->gen.reset_scontext,
								 pHolder->gen.reset_source,
								 GUC_ACTION_SET, true, WARNING, false);
	/* That should not have resulted in stacking anything */
	Assert(variable->stack == NULL);

	/* Now, apply current and stacked values, in the order they were stacked */
	reapply_stacked_values(variable, pHolder, pHolder->gen.stack,
						   *(pHolder->variable),
						   pHolder->gen.scontext, pHolder->gen.source);

	/* Also copy over any saved source-location information */
	if (pHolder->gen.sourcefile)
		set_config_sourcefile(name, pHolder->gen.sourcefile,
							  pHolder->gen.sourceline);

	/*
	 * Free up as much as we conveniently can of the placeholder structure.
	 * (This neglects any stack items, so it's possible for some memory to be
	 * leaked.  Since this can only happen once per session per variable, it
	 * doesn't seem worth spending much code on.)
	 */
	set_string_field(pHolder, pHolder->variable, NULL);
	set_string_field(pHolder, &pHolder->reset_val, NULL);

	free(pHolder);
}

/*
 * Recursive subroutine for define_custom_variable: reapply non-reset values
 *
 * We recurse so that the values are applied in the same order as originally.
 * At each recursion level, apply the upper-level value (passed in) in the
 * fashion implied by the stack entry.
 */
static void
reapply_stacked_values(struct config_generic *variable,
					   struct config_string *pHolder,
					   GucStack *stack,
					   const char *curvalue,
					   GucContext curscontext, GucSource cursource)
{
	const char *name = variable->name;
	GucStack   *oldvarstack = variable->stack;

	if (stack != NULL)
	{
		/* First, recurse, so that stack items are processed bottom to top */
		reapply_stacked_values(variable, pHolder, stack->prev,
							   stack->prior.val.stringval,
							   stack->scontext, stack->source);

		/* See how to apply the passed-in value */
		switch (stack->state)
		{
			case GUC_SAVE:
				(void) set_config_option(name, curvalue,
										 curscontext, cursource,
										 GUC_ACTION_SAVE, true,
										 WARNING, false);
				break;

			case GUC_SET:
				(void) set_config_option(name, curvalue,
										 curscontext, cursource,
										 GUC_ACTION_SET, true,
										 WARNING, false);
				break;

			case GUC_LOCAL:
				(void) set_config_option(name, curvalue,
										 curscontext, cursource,
										 GUC_ACTION_LOCAL, true,
										 WARNING, false);
				break;

			case GUC_SET_LOCAL:
				/* first, apply the masked value as SET */
				(void) set_config_option(name, stack->masked.val.stringval,
										 stack->masked_scontext, PGC_S_SESSION,
										 GUC_ACTION_SET, true,
										 WARNING, false);
				/* then apply the current value as LOCAL */
				(void) set_config_option(name, curvalue,
										 curscontext, cursource,
										 GUC_ACTION_LOCAL, true,
										 WARNING, false);
				break;
		}

		/* If we successfully made a stack entry, adjust its nest level */
		if (variable->stack != oldvarstack)
			variable->stack->nest_level = stack->nest_level;
	}
	else
	{
		/*
		 * We are at the end of the stack.  If the active/previous value is
		 * different from the reset value, it must represent a previously
		 * committed session value.  Apply it, and then drop the stack entry
		 * that set_config_option will have created under the impression that
		 * this is to be just a transactional assignment.  (We leak the stack
		 * entry.)
		 */
		if (curvalue != pHolder->reset_val ||
			curscontext != pHolder->gen.reset_scontext ||
			cursource != pHolder->gen.reset_source)
		{
			(void) set_config_option(name, curvalue,
									 curscontext, cursource,
									 GUC_ACTION_SET, true, WARNING, false);
			variable->stack = NULL;
		}
	}
}

void
DefineCustomBoolVariable(const char *name,
						 const char *short_desc,
						 const char *long_desc,
						 bool *valueAddr,
						 bool bootValue,
						 GucContext context,
						 int flags,
						 GucBoolCheckHook check_hook,
						 GucBoolAssignHook assign_hook,
						 GucShowHook show_hook)
{
	struct config_bool *var;

	var = (struct config_bool *)
		init_custom_variable(name, short_desc, long_desc, context, flags,
							 PGC_BOOL, sizeof(struct config_bool));
	var->variable = valueAddr;
	var->boot_val = bootValue;
	var->reset_val = bootValue;
	var->check_hook = check_hook;
	var->assign_hook = assign_hook;
	var->show_hook = show_hook;
	define_custom_variable(&var->gen);
}

void
DefineCustomIntVariable(const char *name,
						const char *short_desc,
						const char *long_desc,
						int *valueAddr,
						int bootValue,
						int minValue,
						int maxValue,
						GucContext context,
						int flags,
						GucIntCheckHook check_hook,
						GucIntAssignHook assign_hook,
						GucShowHook show_hook)
{
	struct config_int *var;

	var = (struct config_int *)
		init_custom_variable(name, short_desc, long_desc, context, flags,
							 PGC_INT, sizeof(struct config_int));
	var->variable = valueAddr;
	var->boot_val = bootValue;
	var->reset_val = bootValue;
	var->min = minValue;
	var->max = maxValue;
	var->check_hook = check_hook;
	var->assign_hook = assign_hook;
	var->show_hook = show_hook;
	define_custom_variable(&var->gen);
}

void
DefineCustomRealVariable(const char *name,
						 const char *short_desc,
						 const char *long_desc,
						 double *valueAddr,
						 double bootValue,
						 double minValue,
						 double maxValue,
						 GucContext context,
						 int flags,
						 GucRealCheckHook check_hook,
						 GucRealAssignHook assign_hook,
						 GucShowHook show_hook)
{
	struct config_real *var;

	var = (struct config_real *)
		init_custom_variable(name, short_desc, long_desc, context, flags,
							 PGC_REAL, sizeof(struct config_real));
	var->variable = valueAddr;
	var->boot_val = bootValue;
	var->reset_val = bootValue;
	var->min = minValue;
	var->max = maxValue;
	var->check_hook = check_hook;
	var->assign_hook = assign_hook;
	var->show_hook = show_hook;
	define_custom_variable(&var->gen);
}

void
DefineCustomStringVariable(const char *name,
						   const char *short_desc,
						   const char *long_desc,
						   char **valueAddr,
						   const char *bootValue,
						   GucContext context,
						   int flags,
						   GucStringCheckHook check_hook,
						   GucStringAssignHook assign_hook,
						   GucShowHook show_hook)
{
	struct config_string *var;

	var = (struct config_string *)
		init_custom_variable(name, short_desc, long_desc, context, flags,
							 PGC_STRING, sizeof(struct config_string));
	var->variable = valueAddr;
	var->boot_val = bootValue;
	var->check_hook = check_hook;
	var->assign_hook = assign_hook;
	var->show_hook = show_hook;
	define_custom_variable(&var->gen);
}

void
DefineCustomEnumVariable(const char *name,
						 const char *short_desc,
						 const char *long_desc,
						 int *valueAddr,
						 int bootValue,
						 const struct config_enum_entry *options,
						 GucContext context,
						 int flags,
						 GucEnumCheckHook check_hook,
						 GucEnumAssignHook assign_hook,
						 GucShowHook show_hook)
{
	struct config_enum *var;

	var = (struct config_enum *)
		init_custom_variable(name, short_desc, long_desc, context, flags,
							 PGC_ENUM, sizeof(struct config_enum));
	var->variable = valueAddr;
	var->boot_val = bootValue;
	var->reset_val = bootValue;
	var->options = options;
	var->check_hook = check_hook;
	var->assign_hook = assign_hook;
	var->show_hook = show_hook;
	define_custom_variable(&var->gen);
}

void
EmitWarningsOnPlaceholders(const char *className)
{
	int			classLen = strlen(className);
	int			i;

	for (i = 0; i < num_guc_variables; i++)
	{
		struct config_generic *var = guc_variables[i];

		if ((var->flags & GUC_CUSTOM_PLACEHOLDER) != 0 &&
			strncmp(className, var->name, classLen) == 0 &&
			var->name[classLen] == GUC_QUALIFIER_SEPARATOR)
		{
			ereport(WARNING,
					(errcode(ERRCODE_UNDEFINED_OBJECT),
					 errmsg("unrecognized configuration parameter \"%s\"",
							var->name)));
		}
	}
}


/*
 * SHOW command
 */
void
GetPGVariable(const char *name, DestReceiver *dest)
{
	if (guc_name_compare(name, "all") == 0)
		ShowAllGUCConfig(dest);
	else
		ShowGUCConfigOption(name, dest);
}

TupleDesc
GetPGVariableResultDesc(const char *name)
{
	TupleDesc	tupdesc;

	if (guc_name_compare(name, "all") == 0)
	{
		/* need a tuple descriptor representing three TEXT columns */
		tupdesc = CreateTemplateTupleDesc(3);
		TupleDescInitEntry(tupdesc, (AttrNumber) 1, "name",
						   TEXTOID, -1, 0);
		TupleDescInitEntry(tupdesc, (AttrNumber) 2, "setting",
						   TEXTOID, -1, 0);
		TupleDescInitEntry(tupdesc, (AttrNumber) 3, "description",
						   TEXTOID, -1, 0);
	}
	else
	{
		const char *varname;

		/* Get the canonical spelling of name */
		(void) GetConfigOptionByName(name, &varname, false);

		/* need a tuple descriptor representing a single TEXT column */
		tupdesc = CreateTemplateTupleDesc(1);
		TupleDescInitEntry(tupdesc, (AttrNumber) 1, varname,
						   TEXTOID, -1, 0);
	}
	return tupdesc;
}


/*
 * SHOW command
 */
static void
ShowGUCConfigOption(const char *name, DestReceiver *dest)
{
	TupOutputState *tstate;
	TupleDesc	tupdesc;
	const char *varname;
	char	   *value;

	/* Get the value and canonical spelling of name */
	value = GetConfigOptionByName(name, &varname, false);

	/* need a tuple descriptor representing a single TEXT column */
	tupdesc = CreateTemplateTupleDesc(1);
	TupleDescInitBuiltinEntry(tupdesc, (AttrNumber) 1, varname,
							  TEXTOID, -1, 0);

	/* prepare for projection of tuples */
	tstate = begin_tup_output_tupdesc(dest, tupdesc, &TTSOpsVirtual);

	/* Send it */
	do_text_output_oneline(tstate, value);

	end_tup_output(tstate);
}

/*
 * SHOW ALL command
 */
static void
ShowAllGUCConfig(DestReceiver *dest)
{
	int			i;
	TupOutputState *tstate;
	TupleDesc	tupdesc;
	Datum		values[3];
	bool		isnull[3] = {false, false, false};

	/* need a tuple descriptor representing three TEXT columns */
	tupdesc = CreateTemplateTupleDesc(3);
	TupleDescInitBuiltinEntry(tupdesc, (AttrNumber) 1, "name",
							  TEXTOID, -1, 0);
	TupleDescInitBuiltinEntry(tupdesc, (AttrNumber) 2, "setting",
							  TEXTOID, -1, 0);
	TupleDescInitBuiltinEntry(tupdesc, (AttrNumber) 3, "description",
							  TEXTOID, -1, 0);

	/* prepare for projection of tuples */
	tstate = begin_tup_output_tupdesc(dest, tupdesc, &TTSOpsVirtual);

	for (i = 0; i < num_guc_variables; i++)
	{
		struct config_generic *conf = guc_variables[i];
		char	   *setting;

		if ((conf->flags & GUC_NO_SHOW_ALL) ||
			((conf->flags & GUC_SUPERUSER_ONLY) &&
			 !is_member_of_role(GetUserId(), DEFAULT_ROLE_READ_ALL_SETTINGS)))
			continue;

		/* assign to the values array */
		values[0] = PointerGetDatum(cstring_to_text(conf->name));

		setting = _ShowOption(conf, true);
		if (setting)
		{
			values[1] = PointerGetDatum(cstring_to_text(setting));
			isnull[1] = false;
		}
		else
		{
			values[1] = PointerGetDatum(NULL);
			isnull[1] = true;
		}

		values[2] = PointerGetDatum(cstring_to_text(conf->short_desc));

		/* send it to dest */
		do_tup_output(tstate, values, isnull);

		/* clean up */
		pfree(DatumGetPointer(values[0]));
		if (setting)
		{
			pfree(setting);
			pfree(DatumGetPointer(values[1]));
		}
		pfree(DatumGetPointer(values[2]));
	}

	end_tup_output(tstate);
}

/*
 * Return an array of modified GUC options to show in EXPLAIN.
 *
 * We only report options related to query planning (marked with GUC_EXPLAIN),
 * with values different from their built-in defaults.
 */
struct config_generic **
get_explain_guc_options(int *num)
{
	struct config_generic **result;

	*num = 0;

	/*
	 * While only a fraction of all the GUC variables are marked GUC_EXPLAIN,
	 * it doesn't seem worth dynamically resizing this array.
	 */
	result = palloc(sizeof(struct config_generic *) * num_guc_variables);

	for (int i = 0; i < num_guc_variables; i++)
	{
		bool		modified;
		struct config_generic *conf = guc_variables[i];

		/* return only parameters marked for inclusion in explain */
		if (!(conf->flags & GUC_EXPLAIN))
			continue;

		/* return only options visible to the current user */
		if ((conf->flags & GUC_NO_SHOW_ALL) ||
			((conf->flags & GUC_SUPERUSER_ONLY) &&
			 !is_member_of_role(GetUserId(), DEFAULT_ROLE_READ_ALL_SETTINGS)))
			continue;

		/* return only options that are different from their boot values */
		modified = false;

		switch (conf->vartype)
		{
			case PGC_BOOL:
				{
					struct config_bool *lconf = (struct config_bool *) conf;

					modified = (lconf->boot_val != *(lconf->variable));
				}
				break;

			case PGC_INT:
				{
					struct config_int *lconf = (struct config_int *) conf;

					modified = (lconf->boot_val != *(lconf->variable));
				}
				break;

			case PGC_REAL:
				{
					struct config_real *lconf = (struct config_real *) conf;

					modified = (lconf->boot_val != *(lconf->variable));
				}
				break;

			case PGC_STRING:
				{
					struct config_string *lconf = (struct config_string *) conf;

					modified = (strcmp(lconf->boot_val, *(lconf->variable)) != 0);
				}
				break;

			case PGC_ENUM:
				{
					struct config_enum *lconf = (struct config_enum *) conf;

					modified = (lconf->boot_val != *(lconf->variable));
				}
				break;

			default:
				elog(ERROR, "unexpected GUC type: %d", conf->vartype);
		}

		if (!modified)
			continue;

		/* OK, report it */
		result[*num] = conf;
		*num = *num + 1;
	}

	return result;
}

/*
 * Return GUC variable value by name; optionally return canonical form of
 * name.  If the GUC is unset, then throw an error unless missing_ok is true,
 * in which case return NULL.  Return value is palloc'd (but *varname isn't).
 */
char *
GetConfigOptionByName(const char *name, const char **varname, bool missing_ok)
{
	struct config_generic *record;

	record = find_option(name, false, ERROR);
	if (record == NULL)
	{
		if (missing_ok)
		{
			if (varname)
				*varname = NULL;
			return NULL;
		}

		ereport(ERROR,
				(errcode(ERRCODE_UNDEFINED_OBJECT),
				 errmsg("unrecognized configuration parameter \"%s\"", name)));
	}

	if ((record->flags & GUC_SUPERUSER_ONLY) &&
		!is_member_of_role(GetUserId(), DEFAULT_ROLE_READ_ALL_SETTINGS))
		ereport(ERROR,
				(errcode(ERRCODE_INSUFFICIENT_PRIVILEGE),
				 errmsg("must be superuser or a member of pg_read_all_settings to examine \"%s\"",
						name)));

	if (varname)
		*varname = record->name;

	return _ShowOption(record, true);
}

/*
 * Return GUC variable value by variable number; optionally return canonical
 * form of name.  Return value is palloc'd.
 */
void
GetConfigOptionByNum(int varnum, const char **values, bool *noshow)
{
	char		buffer[256];
	struct config_generic *conf;

	/* check requested variable number valid */
	Assert((varnum >= 0) && (varnum < num_guc_variables));

	conf = guc_variables[varnum];

	if (noshow)
	{
		if ((conf->flags & GUC_NO_SHOW_ALL) ||
			((conf->flags & GUC_SUPERUSER_ONLY) &&
			 !is_member_of_role(GetUserId(), DEFAULT_ROLE_READ_ALL_SETTINGS)))
			*noshow = true;
		else
			*noshow = false;
	}

	/* first get the generic attributes */

	/* name */
	values[0] = conf->name;

	/* setting: use _ShowOption in order to avoid duplicating the logic */
	values[1] = _ShowOption(conf, false);

	/* unit, if any (NULL is fine) */
	values[2] = get_config_unit_name(conf->flags);

	/* group */
	values[3] = _(config_group_names[conf->group]);

	/* short_desc */
	values[4] = _(conf->short_desc);

	/* extra_desc */
	values[5] = _(conf->long_desc);

	/* context */
	values[6] = GucContext_Names[conf->context];

	/* vartype */
	values[7] = config_type_names[conf->vartype];

	/* source */
	values[8] = GucSource_Names[conf->source];

	/* now get the type specific attributes */
	switch (conf->vartype)
	{
		case PGC_BOOL:
			{
				struct config_bool *lconf = (struct config_bool *) conf;

				/* min_val */
				values[9] = NULL;

				/* max_val */
				values[10] = NULL;

				/* enumvals */
				values[11] = NULL;

				/* boot_val */
				values[12] = pstrdup(lconf->boot_val ? "on" : "off");

				/* reset_val */
				values[13] = pstrdup(lconf->reset_val ? "on" : "off");
			}
			break;

		case PGC_INT:
			{
				struct config_int *lconf = (struct config_int *) conf;

				/* min_val */
				snprintf(buffer, sizeof(buffer), "%d", lconf->min);
				values[9] = pstrdup(buffer);

				/* max_val */
				snprintf(buffer, sizeof(buffer), "%d", lconf->max);
				values[10] = pstrdup(buffer);

				/* enumvals */
				values[11] = NULL;

				/* boot_val */
				snprintf(buffer, sizeof(buffer), "%d", lconf->boot_val);
				values[12] = pstrdup(buffer);

				/* reset_val */
				snprintf(buffer, sizeof(buffer), "%d", lconf->reset_val);
				values[13] = pstrdup(buffer);
			}
			break;

		case PGC_REAL:
			{
				struct config_real *lconf = (struct config_real *) conf;

				/* min_val */
				snprintf(buffer, sizeof(buffer), "%g", lconf->min);
				values[9] = pstrdup(buffer);

				/* max_val */
				snprintf(buffer, sizeof(buffer), "%g", lconf->max);
				values[10] = pstrdup(buffer);

				/* enumvals */
				values[11] = NULL;

				/* boot_val */
				snprintf(buffer, sizeof(buffer), "%g", lconf->boot_val);
				values[12] = pstrdup(buffer);

				/* reset_val */
				snprintf(buffer, sizeof(buffer), "%g", lconf->reset_val);
				values[13] = pstrdup(buffer);
			}
			break;

		case PGC_STRING:
			{
				struct config_string *lconf = (struct config_string *) conf;

				/* min_val */
				values[9] = NULL;

				/* max_val */
				values[10] = NULL;

				/* enumvals */
				values[11] = NULL;

				/* boot_val */
				if (lconf->boot_val == NULL)
					values[12] = NULL;
				else
					values[12] = pstrdup(lconf->boot_val);

				/* reset_val */
				if (lconf->reset_val == NULL)
					values[13] = NULL;
				else
					values[13] = pstrdup(lconf->reset_val);
			}
			break;

		case PGC_ENUM:
			{
				struct config_enum *lconf = (struct config_enum *) conf;

				/* min_val */
				values[9] = NULL;

				/* max_val */
				values[10] = NULL;

				/* enumvals */

				/*
				 * NOTE! enumvals with double quotes in them are not
				 * supported!
				 */
				values[11] = config_enum_get_options((struct config_enum *) conf,
													 "{\"", "\"}", "\",\"");

				/* boot_val */
				values[12] = pstrdup(config_enum_lookup_by_value(lconf,
																 lconf->boot_val));

				/* reset_val */
				values[13] = pstrdup(config_enum_lookup_by_value(lconf,
																 lconf->reset_val));
			}
			break;

		default:
			{
				/*
				 * should never get here, but in case we do, set 'em to NULL
				 */

				/* min_val */
				values[9] = NULL;

				/* max_val */
				values[10] = NULL;

				/* enumvals */
				values[11] = NULL;

				/* boot_val */
				values[12] = NULL;

				/* reset_val */
				values[13] = NULL;
			}
			break;
	}

	/*
	 * If the setting came from a config file, set the source location. For
	 * security reasons, we don't show source file/line number for
	 * insufficiently-privileged users.
	 */
	if (conf->source == PGC_S_FILE &&
		is_member_of_role(GetUserId(), DEFAULT_ROLE_READ_ALL_SETTINGS))
	{
		values[14] = conf->sourcefile;
		snprintf(buffer, sizeof(buffer), "%d", conf->sourceline);
		values[15] = pstrdup(buffer);
	}
	else
	{
		values[14] = NULL;
		values[15] = NULL;
	}

	values[16] = (conf->status & GUC_PENDING_RESTART) ? "t" : "f";
}

/*
 * Return the total number of GUC variables
 */
int
GetNumConfigOptions(void)
{
	return num_guc_variables;
}

/*
 * show_config_by_name - equiv to SHOW X command but implemented as
 * a function.
 */
Datum
show_config_by_name(PG_FUNCTION_ARGS)
{
	char	   *varname = TextDatumGetCString(PG_GETARG_DATUM(0));
	char	   *varval;

	/* Get the value */
	varval = GetConfigOptionByName(varname, NULL, false);

	/* Convert to text */
	PG_RETURN_TEXT_P(cstring_to_text(varval));
}

/*
 * show_config_by_name_missing_ok - equiv to SHOW X command but implemented as
 * a function.  If X does not exist, suppress the error and just return NULL
 * if missing_ok is true.
 */
Datum
show_config_by_name_missing_ok(PG_FUNCTION_ARGS)
{
	char	   *varname = TextDatumGetCString(PG_GETARG_DATUM(0));
	bool		missing_ok = PG_GETARG_BOOL(1);
	char	   *varval;

	/* Get the value */
	varval = GetConfigOptionByName(varname, NULL, missing_ok);

	/* return NULL if no such variable */
	if (varval == NULL)
		PG_RETURN_NULL();

	/* Convert to text */
	PG_RETURN_TEXT_P(cstring_to_text(varval));
}

/*
 * show_all_settings - equiv to SHOW ALL command but implemented as
 * a Table Function.
 */
#define NUM_PG_SETTINGS_ATTS	17

Datum
show_all_settings(PG_FUNCTION_ARGS)
{
	FuncCallContext *funcctx;
	TupleDesc	tupdesc;
	int			call_cntr;
	int			max_calls;
	AttInMetadata *attinmeta;
	MemoryContext oldcontext;

	/* stuff done only on the first call of the function */
	if (SRF_IS_FIRSTCALL())
	{
		/* create a function context for cross-call persistence */
		funcctx = SRF_FIRSTCALL_INIT();

		/*
		 * switch to memory context appropriate for multiple function calls
		 */
		oldcontext = MemoryContextSwitchTo(funcctx->multi_call_memory_ctx);

		/*
		 * need a tuple descriptor representing NUM_PG_SETTINGS_ATTS columns
		 * of the appropriate types
		 */
		tupdesc = CreateTemplateTupleDesc(NUM_PG_SETTINGS_ATTS);
		TupleDescInitEntry(tupdesc, (AttrNumber) 1, "name",
						   TEXTOID, -1, 0);
		TupleDescInitEntry(tupdesc, (AttrNumber) 2, "setting",
						   TEXTOID, -1, 0);
		TupleDescInitEntry(tupdesc, (AttrNumber) 3, "unit",
						   TEXTOID, -1, 0);
		TupleDescInitEntry(tupdesc, (AttrNumber) 4, "category",
						   TEXTOID, -1, 0);
		TupleDescInitEntry(tupdesc, (AttrNumber) 5, "short_desc",
						   TEXTOID, -1, 0);
		TupleDescInitEntry(tupdesc, (AttrNumber) 6, "extra_desc",
						   TEXTOID, -1, 0);
		TupleDescInitEntry(tupdesc, (AttrNumber) 7, "context",
						   TEXTOID, -1, 0);
		TupleDescInitEntry(tupdesc, (AttrNumber) 8, "vartype",
						   TEXTOID, -1, 0);
		TupleDescInitEntry(tupdesc, (AttrNumber) 9, "source",
						   TEXTOID, -1, 0);
		TupleDescInitEntry(tupdesc, (AttrNumber) 10, "min_val",
						   TEXTOID, -1, 0);
		TupleDescInitEntry(tupdesc, (AttrNumber) 11, "max_val",
						   TEXTOID, -1, 0);
		TupleDescInitEntry(tupdesc, (AttrNumber) 12, "enumvals",
						   TEXTARRAYOID, -1, 0);
		TupleDescInitEntry(tupdesc, (AttrNumber) 13, "boot_val",
						   TEXTOID, -1, 0);
		TupleDescInitEntry(tupdesc, (AttrNumber) 14, "reset_val",
						   TEXTOID, -1, 0);
		TupleDescInitEntry(tupdesc, (AttrNumber) 15, "sourcefile",
						   TEXTOID, -1, 0);
		TupleDescInitEntry(tupdesc, (AttrNumber) 16, "sourceline",
						   INT4OID, -1, 0);
		TupleDescInitEntry(tupdesc, (AttrNumber) 17, "pending_restart",
						   BOOLOID, -1, 0);

		/*
		 * Generate attribute metadata needed later to produce tuples from raw
		 * C strings
		 */
		attinmeta = TupleDescGetAttInMetadata(tupdesc);
		funcctx->attinmeta = attinmeta;

		/* total number of tuples to be returned */
		funcctx->max_calls = GetNumConfigOptions();

		MemoryContextSwitchTo(oldcontext);
	}

	/* stuff done on every call of the function */
	funcctx = SRF_PERCALL_SETUP();

	call_cntr = funcctx->call_cntr;
	max_calls = funcctx->max_calls;
	attinmeta = funcctx->attinmeta;

	if (call_cntr < max_calls)	/* do when there is more left to send */
	{
		char	   *values[NUM_PG_SETTINGS_ATTS];
		bool		noshow;
		HeapTuple	tuple;
		Datum		result;

		/*
		 * Get the next visible GUC variable name and value
		 */
		do
		{
			GetConfigOptionByNum(call_cntr, (const char **) values, &noshow);
			if (noshow)
			{
				/* bump the counter and get the next config setting */
				call_cntr = ++funcctx->call_cntr;

				/* make sure we haven't gone too far now */
				if (call_cntr >= max_calls)
					SRF_RETURN_DONE(funcctx);
			}
		} while (noshow);

		/* build a tuple */
		tuple = BuildTupleFromCStrings(attinmeta, values);

		/* make the tuple into a datum */
		result = HeapTupleGetDatum(tuple);

		SRF_RETURN_NEXT(funcctx, result);
	}
	else
	{
		/* do when there is no more left */
		SRF_RETURN_DONE(funcctx);
	}
}

/*
 * show_all_file_settings
 *
 * Returns a table of all parameter settings in all configuration files
 * which includes the config file pathname, the line number, a sequence number
 * indicating the order in which the settings were encountered, the parameter
 * name and value, a bool showing if the value could be applied, and possibly
 * an associated error message.  (For problems such as syntax errors, the
 * parameter name/value might be NULL.)
 *
 * Note: no filtering is done here, instead we depend on the GRANT system
 * to prevent unprivileged users from accessing this function or the view
 * built on top of it.
 */
Datum
show_all_file_settings(PG_FUNCTION_ARGS)
{
#define NUM_PG_FILE_SETTINGS_ATTS 7
	ReturnSetInfo *rsinfo = (ReturnSetInfo *) fcinfo->resultinfo;
	TupleDesc	tupdesc;
	Tuplestorestate *tupstore;
	ConfigVariable *conf;
	int			seqno;
	MemoryContext per_query_ctx;
	MemoryContext oldcontext;

	/* Check to see if caller supports us returning a tuplestore */
	if (rsinfo == NULL || !IsA(rsinfo, ReturnSetInfo))
		ereport(ERROR,
				(errcode(ERRCODE_FEATURE_NOT_SUPPORTED),
				 errmsg("set-valued function called in context that cannot accept a set")));
	if (!(rsinfo->allowedModes & SFRM_Materialize))
		ereport(ERROR,
				(errcode(ERRCODE_FEATURE_NOT_SUPPORTED),
				 errmsg("materialize mode required, but it is not allowed in this context")));

	/* Scan the config files using current context as workspace */
	conf = ProcessConfigFileInternal(PGC_SIGHUP, false, DEBUG3);

	/* Switch into long-lived context to construct returned data structures */
	per_query_ctx = rsinfo->econtext->ecxt_per_query_memory;
	oldcontext = MemoryContextSwitchTo(per_query_ctx);

	/* Build a tuple descriptor for our result type */
	tupdesc = CreateTemplateTupleDesc(NUM_PG_FILE_SETTINGS_ATTS);
	TupleDescInitEntry(tupdesc, (AttrNumber) 1, "sourcefile",
					   TEXTOID, -1, 0);
	TupleDescInitEntry(tupdesc, (AttrNumber) 2, "sourceline",
					   INT4OID, -1, 0);
	TupleDescInitEntry(tupdesc, (AttrNumber) 3, "seqno",
					   INT4OID, -1, 0);
	TupleDescInitEntry(tupdesc, (AttrNumber) 4, "name",
					   TEXTOID, -1, 0);
	TupleDescInitEntry(tupdesc, (AttrNumber) 5, "setting",
					   TEXTOID, -1, 0);
	TupleDescInitEntry(tupdesc, (AttrNumber) 6, "applied",
					   BOOLOID, -1, 0);
	TupleDescInitEntry(tupdesc, (AttrNumber) 7, "error",
					   TEXTOID, -1, 0);

	/* Build a tuplestore to return our results in */
	tupstore = tuplestore_begin_heap(true, false, work_mem);
	rsinfo->returnMode = SFRM_Materialize;
	rsinfo->setResult = tupstore;
	rsinfo->setDesc = tupdesc;

	/* The rest can be done in short-lived context */
	MemoryContextSwitchTo(oldcontext);

	/* Process the results and create a tuplestore */
	for (seqno = 1; conf != NULL; conf = conf->next, seqno++)
	{
		Datum		values[NUM_PG_FILE_SETTINGS_ATTS];
		bool		nulls[NUM_PG_FILE_SETTINGS_ATTS];

		memset(values, 0, sizeof(values));
		memset(nulls, 0, sizeof(nulls));

		/* sourcefile */
		if (conf->filename)
			values[0] = PointerGetDatum(cstring_to_text(conf->filename));
		else
			nulls[0] = true;

		/* sourceline (not meaningful if no sourcefile) */
		if (conf->filename)
			values[1] = Int32GetDatum(conf->sourceline);
		else
			nulls[1] = true;

		/* seqno */
		values[2] = Int32GetDatum(seqno);

		/* name */
		if (conf->name)
			values[3] = PointerGetDatum(cstring_to_text(conf->name));
		else
			nulls[3] = true;

		/* setting */
		if (conf->value)
			values[4] = PointerGetDatum(cstring_to_text(conf->value));
		else
			nulls[4] = true;

		/* applied */
		values[5] = BoolGetDatum(conf->applied);

		/* error */
		if (conf->errmsg)
			values[6] = PointerGetDatum(cstring_to_text(conf->errmsg));
		else
			nulls[6] = true;

		/* shove row into tuplestore */
		tuplestore_putvalues(tupstore, tupdesc, values, nulls);
	}

	tuplestore_donestoring(tupstore);

	return (Datum) 0;
}

static char *
_ShowOption(struct config_generic *record, bool use_units)
{
	char		buffer[256];
	const char *val;

	switch (record->vartype)
	{
		case PGC_BOOL:
			{
				struct config_bool *conf = (struct config_bool *) record;

				if (conf->show_hook)
					val = conf->show_hook();
				else
					val = *conf->variable ? "on" : "off";
			}
			break;

		case PGC_INT:
			{
				struct config_int *conf = (struct config_int *) record;

				if (conf->show_hook)
					val = conf->show_hook();
				else
				{
					/*
					 * Use int64 arithmetic to avoid overflows in units
					 * conversion.
					 */
					int64		result = *conf->variable;
					const char *unit;

					if (use_units && result > 0 && (record->flags & GUC_UNIT))
						convert_int_from_base_unit(result,
												   record->flags & GUC_UNIT,
												   &result, &unit);
					else
						unit = "";

					snprintf(buffer, sizeof(buffer), INT64_FORMAT "%s",
							 result, unit);
					val = buffer;
				}
			}
			break;

		case PGC_REAL:
			{
				struct config_real *conf = (struct config_real *) record;

				if (conf->show_hook)
					val = conf->show_hook();
				else
				{
					double		result = *conf->variable;
					const char *unit;

					if (use_units && result > 0 && (record->flags & GUC_UNIT))
						convert_real_from_base_unit(result,
													record->flags & GUC_UNIT,
													&result, &unit);
					else
						unit = "";

					snprintf(buffer, sizeof(buffer), "%g%s",
							 result, unit);
					val = buffer;
				}
			}
			break;

		case PGC_STRING:
			{
				struct config_string *conf = (struct config_string *) record;

				if (conf->show_hook)
					val = conf->show_hook();
				else if (*conf->variable && **conf->variable)
					val = *conf->variable;
				else
					val = "";
			}
			break;

		case PGC_ENUM:
			{
				struct config_enum *conf = (struct config_enum *) record;

				if (conf->show_hook)
					val = conf->show_hook();
				else
					val = config_enum_lookup_by_value(conf, *conf->variable);
			}
			break;

		default:
			/* just to keep compiler quiet */
			val = "???";
			break;
	}

	return pstrdup(val);
}


#ifdef EXEC_BACKEND

/*
 *	These routines dump out all non-default GUC options into a binary
 *	file that is read by all exec'ed backends.  The format is:
 *
 *		variable name, string, null terminated
 *		variable value, string, null terminated
 *		variable sourcefile, string, null terminated (empty if none)
 *		variable sourceline, integer
 *		variable source, integer
 *		variable scontext, integer
 */
static void
write_one_nondefault_variable(FILE *fp, struct config_generic *gconf)
{
	if (gconf->source == PGC_S_DEFAULT)
		return;

	fprintf(fp, "%s", gconf->name);
	fputc(0, fp);

	switch (gconf->vartype)
	{
		case PGC_BOOL:
			{
				struct config_bool *conf = (struct config_bool *) gconf;

				if (*conf->variable)
					fprintf(fp, "true");
				else
					fprintf(fp, "false");
			}
			break;

		case PGC_INT:
			{
				struct config_int *conf = (struct config_int *) gconf;

				fprintf(fp, "%d", *conf->variable);
			}
			break;

		case PGC_REAL:
			{
				struct config_real *conf = (struct config_real *) gconf;

				fprintf(fp, "%.17g", *conf->variable);
			}
			break;

		case PGC_STRING:
			{
				struct config_string *conf = (struct config_string *) gconf;

				fprintf(fp, "%s", *conf->variable);
			}
			break;

		case PGC_ENUM:
			{
				struct config_enum *conf = (struct config_enum *) gconf;

				fprintf(fp, "%s",
						config_enum_lookup_by_value(conf, *conf->variable));
			}
			break;
	}

	fputc(0, fp);

	if (gconf->sourcefile)
		fprintf(fp, "%s", gconf->sourcefile);
	fputc(0, fp);

	fwrite(&gconf->sourceline, 1, sizeof(gconf->sourceline), fp);
	fwrite(&gconf->source, 1, sizeof(gconf->source), fp);
	fwrite(&gconf->scontext, 1, sizeof(gconf->scontext), fp);
}

void
write_nondefault_variables(GucContext context)
{
	int			elevel;
	FILE	   *fp;
	int			i;

	Assert(context == PGC_POSTMASTER || context == PGC_SIGHUP);

	elevel = (context == PGC_SIGHUP) ? LOG : ERROR;

	/*
	 * Open file
	 */
	fp = AllocateFile(CONFIG_EXEC_PARAMS_NEW, "w");
	if (!fp)
	{
		ereport(elevel,
				(errcode_for_file_access(),
				 errmsg("could not write to file \"%s\": %m",
						CONFIG_EXEC_PARAMS_NEW)));
		return;
	}

	for (i = 0; i < num_guc_variables; i++)
	{
		write_one_nondefault_variable(fp, guc_variables[i]);
	}

	if (FreeFile(fp))
	{
		ereport(elevel,
				(errcode_for_file_access(),
				 errmsg("could not write to file \"%s\": %m",
						CONFIG_EXEC_PARAMS_NEW)));
		return;
	}

	/*
	 * Put new file in place.  This could delay on Win32, but we don't hold
	 * any exclusive locks.
	 */
	rename(CONFIG_EXEC_PARAMS_NEW, CONFIG_EXEC_PARAMS);
}


/*
 *	Read string, including null byte from file
 *
 *	Return NULL on EOF and nothing read
 */
static char *
read_string_with_null(FILE *fp)
{
	int			i = 0,
				ch,
				maxlen = 256;
	char	   *str = NULL;

	do
	{
		if ((ch = fgetc(fp)) == EOF)
		{
			if (i == 0)
				return NULL;
			else
				elog(FATAL, "invalid format of exec config params file");
		}
		if (i == 0)
			str = guc_malloc(FATAL, maxlen);
		else if (i == maxlen)
			str = guc_realloc(FATAL, str, maxlen *= 2);
		str[i++] = ch;
	} while (ch != 0);

	return str;
}


/*
 *	This routine loads a previous postmaster dump of its non-default
 *	settings.
 */
void
read_nondefault_variables(void)
{
	FILE	   *fp;
	char	   *varname,
			   *varvalue,
			   *varsourcefile;
	int			varsourceline;
	GucSource	varsource;
	GucContext	varscontext;

	/*
	 * Assert that PGC_BACKEND/PGC_SU_BACKEND case in set_config_option() will
	 * do the right thing.
	 */
	Assert(IsInitProcessingMode());

	/*
	 * Open file
	 */
	fp = AllocateFile(CONFIG_EXEC_PARAMS, "r");
	if (!fp)
	{
		/* File not found is fine */
		if (errno != ENOENT)
			ereport(FATAL,
					(errcode_for_file_access(),
					 errmsg("could not read from file \"%s\": %m",
							CONFIG_EXEC_PARAMS)));
		return;
	}

	for (;;)
	{
		struct config_generic *record;

		if ((varname = read_string_with_null(fp)) == NULL)
			break;

		if ((record = find_option(varname, true, FATAL)) == NULL)
			elog(FATAL, "failed to locate variable \"%s\" in exec config params file", varname);

		if ((varvalue = read_string_with_null(fp)) == NULL)
			elog(FATAL, "invalid format of exec config params file");
		if ((varsourcefile = read_string_with_null(fp)) == NULL)
			elog(FATAL, "invalid format of exec config params file");
		if (fread(&varsourceline, 1, sizeof(varsourceline), fp) != sizeof(varsourceline))
			elog(FATAL, "invalid format of exec config params file");
		if (fread(&varsource, 1, sizeof(varsource), fp) != sizeof(varsource))
			elog(FATAL, "invalid format of exec config params file");
		if (fread(&varscontext, 1, sizeof(varscontext), fp) != sizeof(varscontext))
			elog(FATAL, "invalid format of exec config params file");

		(void) set_config_option(varname, varvalue,
								 varscontext, varsource,
								 GUC_ACTION_SET, true, 0, true);
		if (varsourcefile[0])
			set_config_sourcefile(varname, varsourcefile, varsourceline);

		free(varname);
		free(varvalue);
		free(varsourcefile);
	}

	FreeFile(fp);
}
#endif							/* EXEC_BACKEND */

/*
 * can_skip_gucvar:
 * When serializing, determine whether to skip this GUC.  When restoring, the
 * negation of this test determines whether to restore the compiled-in default
 * value before processing serialized values.
 *
 * A PGC_S_DEFAULT setting on the serialize side will typically match new
 * postmaster children, but that can be false when got_SIGHUP == true and the
 * pending configuration change modifies this setting.  Nonetheless, we omit
 * PGC_S_DEFAULT settings from serialization and make up for that by restoring
 * defaults before applying serialized values.
 *
 * PGC_POSTMASTER variables always have the same value in every child of a
 * particular postmaster.  Most PGC_INTERNAL variables are compile-time
 * constants; a few, like server_encoding and lc_ctype, are handled specially
 * outside the serialize/restore procedure.  Therefore, SerializeGUCState()
 * never sends these, and RestoreGUCState() never changes them.
 *
 * Role is a special variable in the sense that its current value can be an
 * invalid value and there are multiple ways by which that can happen (like
 * after setting the role, someone drops it).  So we handle it outside of
 * serialize/restore machinery.
 */
static bool
can_skip_gucvar(struct config_generic *gconf)
{
	return gconf->context == PGC_POSTMASTER ||
		gconf->context == PGC_INTERNAL || gconf->source == PGC_S_DEFAULT ||
		strcmp(gconf->name, "role") == 0;
}

/*
 * estimate_variable_size:
 *		Compute space needed for dumping the given GUC variable.
 *
 * It's OK to overestimate, but not to underestimate.
 */
static Size
estimate_variable_size(struct config_generic *gconf)
{
	Size		size;
	Size		valsize = 0;

	if (can_skip_gucvar(gconf))
		return 0;

	/* Name, plus trailing zero byte. */
	size = strlen(gconf->name) + 1;

	/* Get the maximum display length of the GUC value. */
	switch (gconf->vartype)
	{
		case PGC_BOOL:
			{
				valsize = 5;	/* max(strlen('true'), strlen('false')) */
			}
			break;

		case PGC_INT:
			{
				struct config_int *conf = (struct config_int *) gconf;

				/*
				 * Instead of getting the exact display length, use max
				 * length.  Also reduce the max length for typical ranges of
				 * small values.  Maximum value is 2147483647, i.e. 10 chars.
				 * Include one byte for sign.
				 */
				if (Abs(*conf->variable) < 1000)
					valsize = 3 + 1;
				else
					valsize = 10 + 1;
			}
			break;

		case PGC_REAL:
			{
				/*
				 * We are going to print it with %e with REALTYPE_PRECISION
				 * fractional digits.  Account for sign, leading digit,
				 * decimal point, and exponent with up to 3 digits.  E.g.
				 * -3.99329042340000021e+110
				 */
				valsize = 1 + 1 + 1 + REALTYPE_PRECISION + 5;
			}
			break;

		case PGC_STRING:
			{
				struct config_string *conf = (struct config_string *) gconf;

				/*
				 * If the value is NULL, we transmit it as an empty string.
				 * Although this is not physically the same value, GUC
				 * generally treats a NULL the same as empty string.
				 */
				if (*conf->variable)
					valsize = strlen(*conf->variable);
				else
					valsize = 0;
			}
			break;

		case PGC_ENUM:
			{
				struct config_enum *conf = (struct config_enum *) gconf;

				valsize = strlen(config_enum_lookup_by_value(conf, *conf->variable));
			}
			break;
	}

	/* Allow space for terminating zero-byte for value */
	size = add_size(size, valsize + 1);

	if (gconf->sourcefile)
		size = add_size(size, strlen(gconf->sourcefile));

	/* Allow space for terminating zero-byte for sourcefile */
	size = add_size(size, 1);

	/* Include line whenever file is nonempty. */
	if (gconf->sourcefile && gconf->sourcefile[0])
		size = add_size(size, sizeof(gconf->sourceline));

	size = add_size(size, sizeof(gconf->source));
	size = add_size(size, sizeof(gconf->scontext));

	return size;
}

/*
 * EstimateGUCStateSpace:
 * Returns the size needed to store the GUC state for the current process
 */
Size
EstimateGUCStateSpace(void)
{
	Size		size;
	int			i;

	/* Add space reqd for saving the data size of the guc state */
	size = sizeof(Size);

	/* Add up the space needed for each GUC variable */
	for (i = 0; i < num_guc_variables; i++)
		size = add_size(size,
						estimate_variable_size(guc_variables[i]));

	return size;
}

/*
 * do_serialize:
 * Copies the formatted string into the destination.  Moves ahead the
 * destination pointer, and decrements the maxbytes by that many bytes. If
 * maxbytes is not sufficient to copy the string, error out.
 */
static void
do_serialize(char **destptr, Size *maxbytes, const char *fmt,...)
{
	va_list		vargs;
	int			n;

	if (*maxbytes <= 0)
		elog(ERROR, "not enough space to serialize GUC state");

	va_start(vargs, fmt);
	n = vsnprintf(*destptr, *maxbytes, fmt, vargs);
	va_end(vargs);

	if (n < 0)
	{
		/* Shouldn't happen. Better show errno description. */
		elog(ERROR, "vsnprintf failed: %m with format string \"%s\"", fmt);
	}
	if (n >= *maxbytes)
	{
		/* This shouldn't happen either, really. */
		elog(ERROR, "not enough space to serialize GUC state");
	}

	/* Shift the destptr ahead of the null terminator */
	*destptr += n + 1;
	*maxbytes -= n + 1;
}

/* Binary copy version of do_serialize() */
static void
do_serialize_binary(char **destptr, Size *maxbytes, void *val, Size valsize)
{
	if (valsize > *maxbytes)
		elog(ERROR, "not enough space to serialize GUC state");

	memcpy(*destptr, val, valsize);
	*destptr += valsize;
	*maxbytes -= valsize;
}

/*
 * serialize_variable:
 * Dumps name, value and other information of a GUC variable into destptr.
 */
static void
serialize_variable(char **destptr, Size *maxbytes,
				   struct config_generic *gconf)
{
	if (can_skip_gucvar(gconf))
		return;

	do_serialize(destptr, maxbytes, "%s", gconf->name);

	switch (gconf->vartype)
	{
		case PGC_BOOL:
			{
				struct config_bool *conf = (struct config_bool *) gconf;

				do_serialize(destptr, maxbytes,
							 (*conf->variable ? "true" : "false"));
			}
			break;

		case PGC_INT:
			{
				struct config_int *conf = (struct config_int *) gconf;

				do_serialize(destptr, maxbytes, "%d", *conf->variable);
			}
			break;

		case PGC_REAL:
			{
				struct config_real *conf = (struct config_real *) gconf;

				do_serialize(destptr, maxbytes, "%.*e",
							 REALTYPE_PRECISION, *conf->variable);
			}
			break;

		case PGC_STRING:
			{
				struct config_string *conf = (struct config_string *) gconf;

				/* NULL becomes empty string, see estimate_variable_size() */
				do_serialize(destptr, maxbytes, "%s",
							 *conf->variable ? *conf->variable : "");
			}
			break;

		case PGC_ENUM:
			{
				struct config_enum *conf = (struct config_enum *) gconf;

				do_serialize(destptr, maxbytes, "%s",
							 config_enum_lookup_by_value(conf, *conf->variable));
			}
			break;
	}

	do_serialize(destptr, maxbytes, "%s",
				 (gconf->sourcefile ? gconf->sourcefile : ""));

	if (gconf->sourcefile && gconf->sourcefile[0])
		do_serialize_binary(destptr, maxbytes, &gconf->sourceline,
							sizeof(gconf->sourceline));

	do_serialize_binary(destptr, maxbytes, &gconf->source,
						sizeof(gconf->source));
	do_serialize_binary(destptr, maxbytes, &gconf->scontext,
						sizeof(gconf->scontext));
}

/*
 * SerializeGUCState:
 * Dumps the complete GUC state onto the memory location at start_address.
 */
void
SerializeGUCState(Size maxsize, char *start_address)
{
	char	   *curptr;
	Size		actual_size;
	Size		bytes_left;
	int			i;

	/* Reserve space for saving the actual size of the guc state */
	Assert(maxsize > sizeof(actual_size));
	curptr = start_address + sizeof(actual_size);
	bytes_left = maxsize - sizeof(actual_size);

	for (i = 0; i < num_guc_variables; i++)
		serialize_variable(&curptr, &bytes_left, guc_variables[i]);

	/* Store actual size without assuming alignment of start_address. */
	actual_size = maxsize - bytes_left - sizeof(actual_size);
	memcpy(start_address, &actual_size, sizeof(actual_size));
}

/*
 * read_gucstate:
 * Actually it does not read anything, just returns the srcptr. But it does
 * move the srcptr past the terminating zero byte, so that the caller is ready
 * to read the next string.
 */
static char *
read_gucstate(char **srcptr, char *srcend)
{
	char	   *retptr = *srcptr;
	char	   *ptr;

	if (*srcptr >= srcend)
		elog(ERROR, "incomplete GUC state");

	/* The string variables are all null terminated */
	for (ptr = *srcptr; ptr < srcend && *ptr != '\0'; ptr++)
		;

	if (ptr >= srcend)
		elog(ERROR, "could not find null terminator in GUC state");

	/* Set the new position to the byte following the terminating NUL */
	*srcptr = ptr + 1;

	return retptr;
}

/* Binary read version of read_gucstate(). Copies into dest */
static void
read_gucstate_binary(char **srcptr, char *srcend, void *dest, Size size)
{
	if (*srcptr + size > srcend)
		elog(ERROR, "incomplete GUC state");

	memcpy(dest, *srcptr, size);
	*srcptr += size;
}

/*
 * Callback used to add a context message when reporting errors that occur
 * while trying to restore GUCs in parallel workers.
 */
static void
guc_restore_error_context_callback(void *arg)
{
	char	  **error_context_name_and_value = (char **) arg;

	if (error_context_name_and_value)
		errcontext("while setting parameter \"%s\" to \"%s\"",
				   error_context_name_and_value[0],
				   error_context_name_and_value[1]);
}

/*
 * RestoreGUCState:
 * Reads the GUC state at the specified address and updates the GUCs with the
 * values read from the GUC state.
 */
void
RestoreGUCState(void *gucstate)
{
	char	   *varname,
			   *varvalue,
			   *varsourcefile;
	int			varsourceline;
	GucSource	varsource;
	GucContext	varscontext;
	char	   *srcptr = (char *) gucstate;
	char	   *srcend;
	Size		len;
	int			i;
	ErrorContextCallback error_context_callback;

	/* See comment at can_skip_gucvar(). */
	for (i = 0; i < num_guc_variables; i++)
		if (!can_skip_gucvar(guc_variables[i]))
			InitializeOneGUCOption(guc_variables[i]);

	/* First item is the length of the subsequent data */
	memcpy(&len, gucstate, sizeof(len));

	srcptr += sizeof(len);
	srcend = srcptr + len;

	/* If the GUC value check fails, we want errors to show useful context. */
	error_context_callback.callback = guc_restore_error_context_callback;
	error_context_callback.previous = error_context_stack;
	error_context_callback.arg = NULL;
	error_context_stack = &error_context_callback;

	while (srcptr < srcend)
	{
		int			result;
		char	   *error_context_name_and_value[2];

		varname = read_gucstate(&srcptr, srcend);
		varvalue = read_gucstate(&srcptr, srcend);
		varsourcefile = read_gucstate(&srcptr, srcend);
		if (varsourcefile[0])
			read_gucstate_binary(&srcptr, srcend,
								 &varsourceline, sizeof(varsourceline));
		else
			varsourceline = 0;
		read_gucstate_binary(&srcptr, srcend,
							 &varsource, sizeof(varsource));
		read_gucstate_binary(&srcptr, srcend,
							 &varscontext, sizeof(varscontext));

		error_context_name_and_value[0] = varname;
		error_context_name_and_value[1] = varvalue;
		error_context_callback.arg = &error_context_name_and_value[0];
		result = set_config_option(varname, varvalue, varscontext, varsource,
								   GUC_ACTION_SET, true, ERROR, true);
		if (result <= 0)
			ereport(ERROR,
					(errcode(ERRCODE_INTERNAL_ERROR),
					 errmsg("parameter \"%s\" could not be set", varname)));
		if (varsourcefile[0])
			set_config_sourcefile(varname, varsourcefile, varsourceline);
		error_context_callback.arg = NULL;
	}

	error_context_stack = error_context_callback.previous;
}

/*
 * A little "long argument" simulation, although not quite GNU
 * compliant. Takes a string of the form "some-option=some value" and
 * returns name = "some_option" and value = "some value" in malloc'ed
 * storage. Note that '-' is converted to '_' in the option name. If
 * there is no '=' in the input string then value will be NULL.
 */
void
ParseLongOption(const char *string, char **name, char **value)
{
	size_t		equal_pos;
	char	   *cp;

	AssertArg(string);
	AssertArg(name);
	AssertArg(value);

	equal_pos = strcspn(string, "=");

	if (string[equal_pos] == '=')
	{
		*name = guc_malloc(FATAL, equal_pos + 1);
		strlcpy(*name, string, equal_pos + 1);

		*value = guc_strdup(FATAL, &string[equal_pos + 1]);
	}
	else
	{
		/* no equal sign in string */
		*name = guc_strdup(FATAL, string);
		*value = NULL;
	}

	for (cp = *name; *cp; cp++)
		if (*cp == '-')
			*cp = '_';
}


/*
 * Handle options fetched from pg_db_role_setting.setconfig,
 * pg_proc.proconfig, etc.  Caller must specify proper context/source/action.
 *
 * The array parameter must be an array of TEXT (it must not be NULL).
 */
void
ProcessGUCArray(ArrayType *array,
				GucContext context, GucSource source, GucAction action)
{
	int			i;

	Assert(array != NULL);
	Assert(ARR_ELEMTYPE(array) == TEXTOID);
	Assert(ARR_NDIM(array) == 1);
	Assert(ARR_LBOUND(array)[0] == 1);

	for (i = 1; i <= ARR_DIMS(array)[0]; i++)
	{
		Datum		d;
		bool		isnull;
		char	   *s;
		char	   *name;
		char	   *value;

		d = array_ref(array, 1, &i,
					  -1 /* varlenarray */ ,
					  -1 /* TEXT's typlen */ ,
					  false /* TEXT's typbyval */ ,
					  TYPALIGN_INT /* TEXT's typalign */ ,
					  &isnull);

		if (isnull)
			continue;

		s = TextDatumGetCString(d);

		ParseLongOption(s, &name, &value);
		if (!value)
		{
			ereport(WARNING,
					(errcode(ERRCODE_SYNTAX_ERROR),
					 errmsg("could not parse setting for parameter \"%s\"",
							name)));
			free(name);
			continue;
		}

		(void) set_config_option(name, value,
								 context, source,
								 action, true, 0, false);

		free(name);
		if (value)
			free(value);
		pfree(s);
	}
}


/*
 * Add an entry to an option array.  The array parameter may be NULL
 * to indicate the current table entry is NULL.
 */
ArrayType *
GUCArrayAdd(ArrayType *array, const char *name, const char *value)
{
	struct config_generic *record;
	Datum		datum;
	char	   *newval;
	ArrayType  *a;

	Assert(name);
	Assert(value);

	/* test if the option is valid and we're allowed to set it */
	(void) validate_option_array_item(name, value, false);

	/* normalize name (converts obsolete GUC names to modern spellings) */
	record = find_option(name, false, WARNING);
	if (record)
		name = record->name;

	/* build new item for array */
	newval = psprintf("%s=%s", name, value);
	datum = CStringGetTextDatum(newval);

	if (array)
	{
		int			index;
		bool		isnull;
		int			i;

		Assert(ARR_ELEMTYPE(array) == TEXTOID);
		Assert(ARR_NDIM(array) == 1);
		Assert(ARR_LBOUND(array)[0] == 1);

		index = ARR_DIMS(array)[0] + 1; /* add after end */

		for (i = 1; i <= ARR_DIMS(array)[0]; i++)
		{
			Datum		d;
			char	   *current;

			d = array_ref(array, 1, &i,
						  -1 /* varlenarray */ ,
						  -1 /* TEXT's typlen */ ,
						  false /* TEXT's typbyval */ ,
						  TYPALIGN_INT /* TEXT's typalign */ ,
						  &isnull);
			if (isnull)
				continue;
			current = TextDatumGetCString(d);

			/* check for match up through and including '=' */
			if (strncmp(current, newval, strlen(name) + 1) == 0)
			{
				index = i;
				break;
			}
		}

		a = array_set(array, 1, &index,
					  datum,
					  false,
					  -1 /* varlena array */ ,
					  -1 /* TEXT's typlen */ ,
					  false /* TEXT's typbyval */ ,
					  TYPALIGN_INT /* TEXT's typalign */ );
	}
	else
		a = construct_array(&datum, 1,
							TEXTOID,
							-1, false, TYPALIGN_INT);

	return a;
}


/*
 * Delete an entry from an option array.  The array parameter may be NULL
 * to indicate the current table entry is NULL.  Also, if the return value
 * is NULL then a null should be stored.
 */
ArrayType *
GUCArrayDelete(ArrayType *array, const char *name)
{
	struct config_generic *record;
	ArrayType  *newarray;
	int			i;
	int			index;

	Assert(name);

	/* test if the option is valid and we're allowed to set it */
	(void) validate_option_array_item(name, NULL, false);

	/* normalize name (converts obsolete GUC names to modern spellings) */
	record = find_option(name, false, WARNING);
	if (record)
		name = record->name;

	/* if array is currently null, then surely nothing to delete */
	if (!array)
		return NULL;

	newarray = NULL;
	index = 1;

	for (i = 1; i <= ARR_DIMS(array)[0]; i++)
	{
		Datum		d;
		char	   *val;
		bool		isnull;

		d = array_ref(array, 1, &i,
					  -1 /* varlenarray */ ,
					  -1 /* TEXT's typlen */ ,
					  false /* TEXT's typbyval */ ,
					  TYPALIGN_INT /* TEXT's typalign */ ,
					  &isnull);
		if (isnull)
			continue;
		val = TextDatumGetCString(d);

		/* ignore entry if it's what we want to delete */
		if (strncmp(val, name, strlen(name)) == 0
			&& val[strlen(name)] == '=')
			continue;

		/* else add it to the output array */
		if (newarray)
			newarray = array_set(newarray, 1, &index,
								 d,
								 false,
								 -1 /* varlenarray */ ,
								 -1 /* TEXT's typlen */ ,
								 false /* TEXT's typbyval */ ,
								 TYPALIGN_INT /* TEXT's typalign */ );
		else
			newarray = construct_array(&d, 1,
									   TEXTOID,
									   -1, false, TYPALIGN_INT);

		index++;
	}

	return newarray;
}


/*
 * Given a GUC array, delete all settings from it that our permission
 * level allows: if superuser, delete them all; if regular user, only
 * those that are PGC_USERSET
 */
ArrayType *
GUCArrayReset(ArrayType *array)
{
	ArrayType  *newarray;
	int			i;
	int			index;

	/* if array is currently null, nothing to do */
	if (!array)
		return NULL;

	/* if we're superuser, we can delete everything, so just do it */
	if (superuser())
		return NULL;

	newarray = NULL;
	index = 1;

	for (i = 1; i <= ARR_DIMS(array)[0]; i++)
	{
		Datum		d;
		char	   *val;
		char	   *eqsgn;
		bool		isnull;

		d = array_ref(array, 1, &i,
					  -1 /* varlenarray */ ,
					  -1 /* TEXT's typlen */ ,
					  false /* TEXT's typbyval */ ,
					  TYPALIGN_INT /* TEXT's typalign */ ,
					  &isnull);
		if (isnull)
			continue;
		val = TextDatumGetCString(d);

		eqsgn = strchr(val, '=');
		*eqsgn = '\0';

		/* skip if we have permission to delete it */
		if (validate_option_array_item(val, NULL, true))
			continue;

		/* else add it to the output array */
		if (newarray)
			newarray = array_set(newarray, 1, &index,
								 d,
								 false,
								 -1 /* varlenarray */ ,
								 -1 /* TEXT's typlen */ ,
								 false /* TEXT's typbyval */ ,
								 TYPALIGN_INT /* TEXT's typalign */ );
		else
			newarray = construct_array(&d, 1,
									   TEXTOID,
									   -1, false, TYPALIGN_INT);

		index++;
		pfree(val);
	}

	return newarray;
}

/*
 * Validate a proposed option setting for GUCArrayAdd/Delete/Reset.
 *
 * name is the option name.  value is the proposed value for the Add case,
 * or NULL for the Delete/Reset cases.  If skipIfNoPermissions is true, it's
 * not an error to have no permissions to set the option.
 *
 * Returns true if OK, false if skipIfNoPermissions is true and user does not
 * have permission to change this option (all other error cases result in an
 * error being thrown).
 */
static bool
validate_option_array_item(const char *name, const char *value,
						   bool skipIfNoPermissions)

{
	struct config_generic *gconf;

	/*
	 * There are three cases to consider:
	 *
	 * name is a known GUC variable.  Check the value normally, check
	 * permissions normally (i.e., allow if variable is USERSET, or if it's
	 * SUSET and user is superuser).
	 *
	 * name is not known, but exists or can be created as a placeholder (i.e.,
	 * it has a prefixed name).  We allow this case if you're a superuser,
	 * otherwise not.  Superusers are assumed to know what they're doing. We
	 * can't allow it for other users, because when the placeholder is
	 * resolved it might turn out to be a SUSET variable;
	 * define_custom_variable assumes we checked that.
	 *
	 * name is not known and can't be created as a placeholder.  Throw error,
	 * unless skipIfNoPermissions is true, in which case return false.
	 */
	gconf = find_option(name, true, WARNING);
	if (!gconf)
	{
		/* not known, failed to make a placeholder */
		if (skipIfNoPermissions)
			return false;
		ereport(ERROR,
				(errcode(ERRCODE_UNDEFINED_OBJECT),
				 errmsg("unrecognized configuration parameter \"%s\"",
						name)));
	}

	if (gconf->flags & GUC_CUSTOM_PLACEHOLDER)
	{
		/*
		 * We cannot do any meaningful check on the value, so only permissions
		 * are useful to check.
		 */
		if (superuser())
			return true;
		if (skipIfNoPermissions)
			return false;
		ereport(ERROR,
				(errcode(ERRCODE_INSUFFICIENT_PRIVILEGE),
				 errmsg("permission denied to set parameter \"%s\"", name)));
	}

	/* manual permissions check so we can avoid an error being thrown */
	if (gconf->context == PGC_USERSET)
		 /* ok */ ;
	else if (gconf->context == PGC_SUSET && superuser())
		 /* ok */ ;
	else if (skipIfNoPermissions)
		return false;
	/* if a permissions error should be thrown, let set_config_option do it */

	/* test for permissions and valid option value */
	(void) set_config_option(name, value,
							 superuser() ? PGC_SUSET : PGC_USERSET,
							 PGC_S_TEST, GUC_ACTION_SET, false, 0, false);

	return true;
}


/*
 * Called by check_hooks that want to override the normal
 * ERRCODE_INVALID_PARAMETER_VALUE SQLSTATE for check hook failures.
 *
 * Note that GUC_check_errmsg() etc are just macros that result in a direct
 * assignment to the associated variables.  That is ugly, but forced by the
 * limitations of C's macro mechanisms.
 */
void
GUC_check_errcode(int sqlerrcode)
{
	GUC_check_errcode_value = sqlerrcode;
}


/*
 * Convenience functions to manage calling a variable's check_hook.
 * These mostly take care of the protocol for letting check hooks supply
 * portions of the error report on failure.
 */

static bool
call_bool_check_hook(struct config_bool *conf, bool *newval, void **extra,
					 GucSource source, int elevel)
{
	/* Quick success if no hook */
	if (!conf->check_hook)
		return true;

	/* Reset variables that might be set by hook */
	GUC_check_errcode_value = ERRCODE_INVALID_PARAMETER_VALUE;
	GUC_check_errmsg_string = NULL;
	GUC_check_errdetail_string = NULL;
	GUC_check_errhint_string = NULL;

	if (!conf->check_hook(newval, extra, source))
	{
		ereport(elevel,
				(errcode(GUC_check_errcode_value),
				 GUC_check_errmsg_string ?
				 errmsg_internal("%s", GUC_check_errmsg_string) :
				 errmsg("invalid value for parameter \"%s\": %d",
						conf->gen.name, (int) *newval),
				 GUC_check_errdetail_string ?
				 errdetail_internal("%s", GUC_check_errdetail_string) : 0,
				 GUC_check_errhint_string ?
				 errhint("%s", GUC_check_errhint_string) : 0));
		/* Flush any strings created in ErrorContext */
		FlushErrorState();
		return false;
	}

	return true;
}

static bool
call_int_check_hook(struct config_int *conf, int *newval, void **extra,
					GucSource source, int elevel)
{
	/* Quick success if no hook */
	if (!conf->check_hook)
		return true;

	/* Reset variables that might be set by hook */
	GUC_check_errcode_value = ERRCODE_INVALID_PARAMETER_VALUE;
	GUC_check_errmsg_string = NULL;
	GUC_check_errdetail_string = NULL;
	GUC_check_errhint_string = NULL;

	if (!conf->check_hook(newval, extra, source))
	{
		ereport(elevel,
				(errcode(GUC_check_errcode_value),
				 GUC_check_errmsg_string ?
				 errmsg_internal("%s", GUC_check_errmsg_string) :
				 errmsg("invalid value for parameter \"%s\": %d",
						conf->gen.name, *newval),
				 GUC_check_errdetail_string ?
				 errdetail_internal("%s", GUC_check_errdetail_string) : 0,
				 GUC_check_errhint_string ?
				 errhint("%s", GUC_check_errhint_string) : 0));
		/* Flush any strings created in ErrorContext */
		FlushErrorState();
		return false;
	}

	return true;
}

static bool
call_real_check_hook(struct config_real *conf, double *newval, void **extra,
					 GucSource source, int elevel)
{
	/* Quick success if no hook */
	if (!conf->check_hook)
		return true;

	/* Reset variables that might be set by hook */
	GUC_check_errcode_value = ERRCODE_INVALID_PARAMETER_VALUE;
	GUC_check_errmsg_string = NULL;
	GUC_check_errdetail_string = NULL;
	GUC_check_errhint_string = NULL;

	if (!conf->check_hook(newval, extra, source))
	{
		ereport(elevel,
				(errcode(GUC_check_errcode_value),
				 GUC_check_errmsg_string ?
				 errmsg_internal("%s", GUC_check_errmsg_string) :
				 errmsg("invalid value for parameter \"%s\": %g",
						conf->gen.name, *newval),
				 GUC_check_errdetail_string ?
				 errdetail_internal("%s", GUC_check_errdetail_string) : 0,
				 GUC_check_errhint_string ?
				 errhint("%s", GUC_check_errhint_string) : 0));
		/* Flush any strings created in ErrorContext */
		FlushErrorState();
		return false;
	}

	return true;
}

static bool
call_string_check_hook(struct config_string *conf, char **newval, void **extra,
					   GucSource source, int elevel)
{
	/* Quick success if no hook */
	if (!conf->check_hook)
		return true;

	/* Reset variables that might be set by hook */
	GUC_check_errcode_value = ERRCODE_INVALID_PARAMETER_VALUE;
	GUC_check_errmsg_string = NULL;
	GUC_check_errdetail_string = NULL;
	GUC_check_errhint_string = NULL;

	if (!conf->check_hook(newval, extra, source))
	{
		ereport(elevel,
				(errcode(GUC_check_errcode_value),
				 GUC_check_errmsg_string ?
				 errmsg_internal("%s", GUC_check_errmsg_string) :
				 errmsg("invalid value for parameter \"%s\": \"%s\"",
						conf->gen.name, *newval ? *newval : ""),
				 GUC_check_errdetail_string ?
				 errdetail_internal("%s", GUC_check_errdetail_string) : 0,
				 GUC_check_errhint_string ?
				 errhint("%s", GUC_check_errhint_string) : 0));
		/* Flush any strings created in ErrorContext */
		FlushErrorState();
		return false;
	}

	return true;
}

static bool
call_enum_check_hook(struct config_enum *conf, int *newval, void **extra,
					 GucSource source, int elevel)
{
	/* Quick success if no hook */
	if (!conf->check_hook)
		return true;

	/* Reset variables that might be set by hook */
	GUC_check_errcode_value = ERRCODE_INVALID_PARAMETER_VALUE;
	GUC_check_errmsg_string = NULL;
	GUC_check_errdetail_string = NULL;
	GUC_check_errhint_string = NULL;

	if (!conf->check_hook(newval, extra, source))
	{
		ereport(elevel,
				(errcode(GUC_check_errcode_value),
				 GUC_check_errmsg_string ?
				 errmsg_internal("%s", GUC_check_errmsg_string) :
				 errmsg("invalid value for parameter \"%s\": \"%s\"",
						conf->gen.name,
						config_enum_lookup_by_value(conf, *newval)),
				 GUC_check_errdetail_string ?
				 errdetail_internal("%s", GUC_check_errdetail_string) : 0,
				 GUC_check_errhint_string ?
				 errhint("%s", GUC_check_errhint_string) : 0));
		/* Flush any strings created in ErrorContext */
		FlushErrorState();
		return false;
	}

	return true;
}


/*
 * check_hook, assign_hook and show_hook subroutines
 */

static bool
check_wal_consistency_checking(char **newval, void **extra, GucSource source)
{
	char	   *rawstring;
	List	   *elemlist;
	ListCell   *l;
	bool		newwalconsistency[RM_MAX_ID + 1];

	/* Initialize the array */
	MemSet(newwalconsistency, 0, (RM_MAX_ID + 1) * sizeof(bool));

	/* Need a modifiable copy of string */
	rawstring = pstrdup(*newval);

	/* Parse string into list of identifiers */
	if (!SplitIdentifierString(rawstring, ',', &elemlist))
	{
		/* syntax error in list */
		GUC_check_errdetail("List syntax is invalid.");
		pfree(rawstring);
		list_free(elemlist);
		return false;
	}

	foreach(l, elemlist)
	{
		char	   *tok = (char *) lfirst(l);
		bool		found = false;
		RmgrId		rmid;

		/* Check for 'all'. */
		if (pg_strcasecmp(tok, "all") == 0)
		{
			for (rmid = 0; rmid <= RM_MAX_ID; rmid++)
				if (RmgrTable[rmid].rm_mask != NULL)
					newwalconsistency[rmid] = true;
			found = true;
		}
		else
		{
			/*
			 * Check if the token matches with any individual resource
			 * manager.
			 */
			for (rmid = 0; rmid <= RM_MAX_ID; rmid++)
			{
				if (pg_strcasecmp(tok, RmgrTable[rmid].rm_name) == 0 &&
					RmgrTable[rmid].rm_mask != NULL)
				{
					newwalconsistency[rmid] = true;
					found = true;
				}
			}
		}

		/* If a valid resource manager is found, check for the next one. */
		if (!found)
		{
			GUC_check_errdetail("Unrecognized key word: \"%s\".", tok);
			pfree(rawstring);
			list_free(elemlist);
			return false;
		}
	}

	pfree(rawstring);
	list_free(elemlist);

	/* assign new value */
	*extra = guc_malloc(ERROR, (RM_MAX_ID + 1) * sizeof(bool));
	memcpy(*extra, newwalconsistency, (RM_MAX_ID + 1) * sizeof(bool));
	return true;
}

static void
assign_wal_consistency_checking(const char *newval, void *extra)
{
	wal_consistency_checking = (bool *) extra;
}

static bool
check_log_destination(char **newval, void **extra, GucSource source)
{
	char	   *rawstring;
	List	   *elemlist;
	ListCell   *l;
	int			newlogdest = 0;
	int		   *myextra;

	/* Need a modifiable copy of string */
	rawstring = pstrdup(*newval);

	/* Parse string into list of identifiers */
	if (!SplitIdentifierString(rawstring, ',', &elemlist))
	{
		/* syntax error in list */
		GUC_check_errdetail("List syntax is invalid.");
		pfree(rawstring);
		list_free(elemlist);
		return false;
	}

	foreach(l, elemlist)
	{
		char	   *tok = (char *) lfirst(l);

		if (pg_strcasecmp(tok, "stderr") == 0)
			newlogdest |= LOG_DESTINATION_STDERR;
		else if (pg_strcasecmp(tok, "csvlog") == 0)
			newlogdest |= LOG_DESTINATION_CSVLOG;
#ifdef HAVE_SYSLOG
		else if (pg_strcasecmp(tok, "syslog") == 0)
			newlogdest |= LOG_DESTINATION_SYSLOG;
#endif
#ifdef WIN32
		else if (pg_strcasecmp(tok, "eventlog") == 0)
			newlogdest |= LOG_DESTINATION_EVENTLOG;
#endif
		else
		{
			GUC_check_errdetail("Unrecognized key word: \"%s\".", tok);
			pfree(rawstring);
			list_free(elemlist);
			return false;
		}
	}

	pfree(rawstring);
	list_free(elemlist);

	myextra = (int *) guc_malloc(ERROR, sizeof(int));
	*myextra = newlogdest;
	*extra = (void *) myextra;

	return true;
}

static void
assign_log_destination(const char *newval, void *extra)
{
	Log_destination = *((int *) extra);
}

static void
assign_syslog_facility(int newval, void *extra)
{
#ifdef HAVE_SYSLOG
	set_syslog_parameters(syslog_ident_str ? syslog_ident_str : "postgres",
						  newval);
#endif
	/* Without syslog support, just ignore it */
}

static void
assign_syslog_ident(const char *newval, void *extra)
{
#ifdef HAVE_SYSLOG
	set_syslog_parameters(newval, syslog_facility);
#endif
	/* Without syslog support, it will always be set to "none", so ignore */
}


static void
assign_session_replication_role(int newval, void *extra)
{
	/*
	 * Must flush the plan cache when changing replication role; but don't
	 * flush unnecessarily.
	 */
	if (SessionReplicationRole != newval)
		ResetPlanCache();
}

static bool
check_temp_buffers(int *newval, void **extra, GucSource source)
{
	/*
	 * Once local buffers have been initialized, it's too late to change this.
	 */
	if (NLocBuffer && NLocBuffer != *newval)
	{
		GUC_check_errdetail("\"temp_buffers\" cannot be changed after any temporary tables have been accessed in the session.");
		return false;
	}
	return true;
}

static bool
check_bonjour(bool *newval, void **extra, GucSource source)
{
#ifndef USE_BONJOUR
	if (*newval)
	{
		GUC_check_errmsg("Bonjour is not supported by this build");
		return false;
	}
#endif
	return true;
}

static bool
check_ssl(bool *newval, void **extra, GucSource source)
{
#ifndef USE_SSL
	if (*newval)
	{
		GUC_check_errmsg("SSL is not supported by this build");
		return false;
	}
#endif
	return true;
}

static bool
check_stage_log_stats(bool *newval, void **extra, GucSource source)
{
	if (*newval && log_statement_stats)
	{
		GUC_check_errdetail("Cannot enable parameter when \"log_statement_stats\" is true.");
		return false;
	}
	return true;
}

static bool
check_log_stats(bool *newval, void **extra, GucSource source)
{
	if (*newval &&
		(log_parser_stats || log_planner_stats || log_executor_stats))
	{
		GUC_check_errdetail("Cannot enable \"log_statement_stats\" when "
							"\"log_parser_stats\", \"log_planner_stats\", "
							"or \"log_executor_stats\" is true.");
		return false;
	}
	return true;
}

static bool
check_canonical_path(char **newval, void **extra, GucSource source)
{
	/*
	 * Since canonicalize_path never enlarges the string, we can just modify
	 * newval in-place.  But watch out for NULL, which is the default value
	 * for external_pid_file.
	 */
	if (*newval)
		canonicalize_path(*newval);
	return true;
}

static bool
check_timezone_abbreviations(char **newval, void **extra, GucSource source)
{
	/*
	 * The boot_val given above for timezone_abbreviations is NULL. When we
	 * see this we just do nothing.  If this value isn't overridden from the
	 * config file then pg_timezone_abbrev_initialize() will eventually
	 * replace it with "Default".  This hack has two purposes: to avoid
	 * wasting cycles loading values that might soon be overridden from the
	 * config file, and to avoid trying to read the timezone abbrev files
	 * during InitializeGUCOptions().  The latter doesn't work in an
	 * EXEC_BACKEND subprocess because my_exec_path hasn't been set yet and so
	 * we can't locate PGSHAREDIR.
	 */
	if (*newval == NULL)
	{
		Assert(source == PGC_S_DEFAULT);
		return true;
	}

	/* OK, load the file and produce a malloc'd TimeZoneAbbrevTable */
	*extra = load_tzoffsets(*newval);

	/* tzparser.c returns NULL on failure, reporting via GUC_check_errmsg */
	if (!*extra)
		return false;

	return true;
}

static void
assign_timezone_abbreviations(const char *newval, void *extra)
{
	/* Do nothing for the boot_val default of NULL */
	if (!extra)
		return;

	InstallTimeZoneAbbrevs((TimeZoneAbbrevTable *) extra);
}

/*
 * pg_timezone_abbrev_initialize --- set default value if not done already
 *
 * This is called after initial loading of postgresql.conf.  If no
 * timezone_abbreviations setting was found therein, select default.
 * If a non-default value is already installed, nothing will happen.
 *
 * This can also be called from ProcessConfigFile to establish the default
 * value after a postgresql.conf entry for it is removed.
 */
static void
pg_timezone_abbrev_initialize(void)
{
	SetConfigOption("timezone_abbreviations", "Default",
					PGC_POSTMASTER, PGC_S_DYNAMIC_DEFAULT);
}

static const char *
show_archive_command(void)
{
	if (XLogArchivingActive())
		return XLogArchiveCommand;
	else
		return "(disabled)";
}

static void
assign_tcp_keepalives_idle(int newval, void *extra)
{
	/*
	 * The kernel API provides no way to test a value without setting it; and
	 * once we set it we might fail to unset it.  So there seems little point
	 * in fully implementing the check-then-assign GUC API for these
	 * variables.  Instead we just do the assignment on demand.  pqcomm.c
	 * reports any problems via elog(LOG).
	 *
	 * This approach means that the GUC value might have little to do with the
	 * actual kernel value, so we use a show_hook that retrieves the kernel
	 * value rather than trusting GUC's copy.
	 */
	(void) pq_setkeepalivesidle(newval, MyProcPort);
}

static const char *
show_tcp_keepalives_idle(void)
{
	/* See comments in assign_tcp_keepalives_idle */
	static char nbuf[16];

	snprintf(nbuf, sizeof(nbuf), "%d", pq_getkeepalivesidle(MyProcPort));
	return nbuf;
}

static void
assign_tcp_keepalives_interval(int newval, void *extra)
{
	/* See comments in assign_tcp_keepalives_idle */
	(void) pq_setkeepalivesinterval(newval, MyProcPort);
}

static const char *
show_tcp_keepalives_interval(void)
{
	/* See comments in assign_tcp_keepalives_idle */
	static char nbuf[16];

	snprintf(nbuf, sizeof(nbuf), "%d", pq_getkeepalivesinterval(MyProcPort));
	return nbuf;
}

static void
assign_tcp_keepalives_count(int newval, void *extra)
{
	/* See comments in assign_tcp_keepalives_idle */
	(void) pq_setkeepalivescount(newval, MyProcPort);
}

static const char *
show_tcp_keepalives_count(void)
{
	/* See comments in assign_tcp_keepalives_idle */
	static char nbuf[16];

	snprintf(nbuf, sizeof(nbuf), "%d", pq_getkeepalivescount(MyProcPort));
	return nbuf;
}

static void
assign_tcp_user_timeout(int newval, void *extra)
{
	/* See comments in assign_tcp_keepalives_idle */
	(void) pq_settcpusertimeout(newval, MyProcPort);
}

static const char *
show_tcp_user_timeout(void)
{
	/* See comments in assign_tcp_keepalives_idle */
	static char nbuf[16];

	snprintf(nbuf, sizeof(nbuf), "%d", pq_gettcpusertimeout(MyProcPort));
	return nbuf;
}

static bool
check_maxconnections(int *newval, void **extra, GucSource source)
{
	if (*newval + autovacuum_max_workers + 1 +
		max_worker_processes + max_wal_senders > MAX_BACKENDS)
		return false;
	return true;
}

static bool
check_autovacuum_max_workers(int *newval, void **extra, GucSource source)
{
	if (MaxConnections + *newval + 1 +
		max_worker_processes + max_wal_senders > MAX_BACKENDS)
		return false;
	return true;
}

static bool
check_max_wal_senders(int *newval, void **extra, GucSource source)
{
	if (MaxConnections + autovacuum_max_workers + 1 +
		max_worker_processes + *newval > MAX_BACKENDS)
		return false;
	return true;
}

static bool
check_autovacuum_work_mem(int *newval, void **extra, GucSource source)
{
	/*
	 * -1 indicates fallback.
	 *
	 * If we haven't yet changed the boot_val default of -1, just let it be.
	 * Autovacuum will look to maintenance_work_mem instead.
	 */
	if (*newval == -1)
		return true;

	/*
	 * We clamp manually-set values to at least 1MB.  Since
	 * maintenance_work_mem is always set to at least this value, do the same
	 * here.
	 */
	if (*newval < 1024)
		*newval = 1024;

	return true;
}

static bool
check_max_worker_processes(int *newval, void **extra, GucSource source)
{
	if (MaxConnections + autovacuum_max_workers + 1 +
		*newval + max_wal_senders > MAX_BACKENDS)
		return false;
	return true;
}

static bool
check_effective_io_concurrency(int *newval, void **extra, GucSource source)
{
#ifndef USE_PREFETCH
	if (*newval != 0)
	{
		GUC_check_errdetail("effective_io_concurrency must be set to 0 on platforms that lack posix_fadvise().");
		return false;
	}
#endif							/* USE_PREFETCH */
	return true;
}

static bool
check_maintenance_io_concurrency(int *newval, void **extra, GucSource source)
{
#ifndef USE_PREFETCH
	if (*newval != 0)
	{
		GUC_check_errdetail("maintenance_io_concurrency must be set to 0 on platforms that lack posix_fadvise().");
		return false;
	}
#endif							/* USE_PREFETCH */
	return true;
}

static bool
check_huge_page_size(int *newval, void **extra, GucSource source)
{
#if !(defined(MAP_HUGE_MASK) && defined(MAP_HUGE_SHIFT))
	/* Recent enough Linux only, for now.  See GetHugePageSize(). */
	if (*newval != 0)
	{
		GUC_check_errdetail("huge_page_size must be 0 on this platform.");
		return false;
	}
#endif
	return true;
}

static void
assign_pgstat_temp_directory(const char *newval, void *extra)
{
	/* check_canonical_path already canonicalized newval for us */
	char	   *dname;
	char	   *tname;
	char	   *fname;

	/* directory */
	dname = guc_malloc(ERROR, strlen(newval) + 1);	/* runtime dir */
	sprintf(dname, "%s", newval);

	/* global stats */
	tname = guc_malloc(ERROR, strlen(newval) + 12); /* /global.tmp */
	sprintf(tname, "%s/global.tmp", newval);
	fname = guc_malloc(ERROR, strlen(newval) + 13); /* /global.stat */
	sprintf(fname, "%s/global.stat", newval);

	if (pgstat_stat_directory)
		free(pgstat_stat_directory);
	pgstat_stat_directory = dname;
	if (pgstat_stat_tmpname)
		free(pgstat_stat_tmpname);
	pgstat_stat_tmpname = tname;
	if (pgstat_stat_filename)
		free(pgstat_stat_filename);
	pgstat_stat_filename = fname;
}

static bool
check_application_name(char **newval, void **extra, GucSource source)
{
	/* Only allow clean ASCII chars in the application name */
	pg_clean_ascii(*newval);

	return true;
}

static void
assign_application_name(const char *newval, void *extra)
{
	/* Update the pg_stat_activity view */
	pgstat_report_appname(newval);
}

static bool
check_cluster_name(char **newval, void **extra, GucSource source)
{
	/* Only allow clean ASCII chars in the cluster name */
	pg_clean_ascii(*newval);

	return true;
}

static const char *
show_unix_socket_permissions(void)
{
	static char buf[12];

	snprintf(buf, sizeof(buf), "%04o", Unix_socket_permissions);
	return buf;
}

static const char *
show_log_file_mode(void)
{
	static char buf[12];

	snprintf(buf, sizeof(buf), "%04o", Log_file_mode);
	return buf;
}

static const char *
show_data_directory_mode(void)
{
	static char buf[12];

	snprintf(buf, sizeof(buf), "%04o", data_directory_mode);
	return buf;
}

/*
 * We split the input string, where commas separate function names
 * and certain whitespace chars are ignored, into a \0-separated (and
 * \0\0-terminated) list of function names.  This formulation allows
 * easy scanning when an error is thrown while avoiding the use of
 * non-reentrant strtok(), as well as keeping the output data in a
 * single palloc() chunk.
 */
static bool
check_backtrace_functions(char **newval, void **extra, GucSource source)
{
	int			newvallen = strlen(*newval);
	char	   *someval;
	int			validlen;
	int			i;
	int			j;

	/*
	 * Allow characters that can be C identifiers and commas as separators, as
	 * well as some whitespace for readability.
	 */
	validlen = strspn(*newval,
					  "0123456789_"
					  "abcdefghijklmnopqrstuvwxyz"
					  "ABCDEFGHIJKLMNOPQRSTUVWXYZ"
					  ", \n\t");
	if (validlen != newvallen)
	{
		GUC_check_errdetail("invalid character");
		return false;
	}

	if (*newval[0] == '\0')
	{
		*extra = NULL;
		return true;
	}

	/*
	 * Allocate space for the output and create the copy.  We could discount
	 * whitespace chars to save some memory, but it doesn't seem worth the
	 * trouble.
	 */
	someval = guc_malloc(ERROR, newvallen + 1 + 1);
	for (i = 0, j = 0; i < newvallen; i++)
	{
		if ((*newval)[i] == ',')
			someval[j++] = '\0';	/* next item */
		else if ((*newval)[i] == ' ' ||
				 (*newval)[i] == '\n' ||
				 (*newval)[i] == '\t')
			;					/* ignore these */
		else
			someval[j++] = (*newval)[i];	/* copy anything else */
	}

	/* two \0s end the setting */
	someval[j] = '\0';
	someval[j + 1] = '\0';

	*extra = someval;
	return true;
}

static void
assign_backtrace_functions(const char *newval, void *extra)
{
	backtrace_symbol_list = (char *) extra;
}

static bool
check_recovery_target_timeline(char **newval, void **extra, GucSource source)
{
	RecoveryTargetTimeLineGoal rttg;
	RecoveryTargetTimeLineGoal *myextra;

	if (strcmp(*newval, "current") == 0)
		rttg = RECOVERY_TARGET_TIMELINE_CONTROLFILE;
	else if (strcmp(*newval, "latest") == 0)
		rttg = RECOVERY_TARGET_TIMELINE_LATEST;
	else
	{
		rttg = RECOVERY_TARGET_TIMELINE_NUMERIC;

		errno = 0;
		strtoul(*newval, NULL, 0);
		if (errno == EINVAL || errno == ERANGE)
		{
			GUC_check_errdetail("recovery_target_timeline is not a valid number.");
			return false;
		}
	}

	myextra = (RecoveryTargetTimeLineGoal *) guc_malloc(ERROR, sizeof(RecoveryTargetTimeLineGoal));
	*myextra = rttg;
	*extra = (void *) myextra;

	return true;
}

static void
assign_recovery_target_timeline(const char *newval, void *extra)
{
	recoveryTargetTimeLineGoal = *((RecoveryTargetTimeLineGoal *) extra);
	if (recoveryTargetTimeLineGoal == RECOVERY_TARGET_TIMELINE_NUMERIC)
		recoveryTargetTLIRequested = (TimeLineID) strtoul(newval, NULL, 0);
	else
		recoveryTargetTLIRequested = 0;
}

/*
 * Recovery target settings: Only one of the several recovery_target* settings
 * may be set.  Setting a second one results in an error.  The global variable
 * recoveryTarget tracks which kind of recovery target was chosen.  Other
 * variables store the actual target value (for example a string or a xid).
 * The assign functions of the parameters check whether a competing parameter
 * was already set.  But we want to allow setting the same parameter multiple
 * times.  We also want to allow unsetting a parameter and setting a different
 * one, so we unset recoveryTarget when the parameter is set to an empty
 * string.
 */

static void
pg_attribute_noreturn()
error_multiple_recovery_targets(void)
{
	ereport(ERROR,
			(errcode(ERRCODE_INVALID_PARAMETER_VALUE),
			 errmsg("multiple recovery targets specified"),
			 errdetail("At most one of recovery_target, recovery_target_lsn, recovery_target_name, recovery_target_time, recovery_target_xid may be set.")));
}

static bool
check_recovery_target(char **newval, void **extra, GucSource source)
{
	if (strcmp(*newval, "immediate") != 0 && strcmp(*newval, "") != 0)
	{
		GUC_check_errdetail("The only allowed value is \"immediate\".");
		return false;
	}
	return true;
}

static void
assign_recovery_target(const char *newval, void *extra)
{
	if (recoveryTarget != RECOVERY_TARGET_UNSET &&
		recoveryTarget != RECOVERY_TARGET_IMMEDIATE)
		error_multiple_recovery_targets();

	if (newval && strcmp(newval, "") != 0)
		recoveryTarget = RECOVERY_TARGET_IMMEDIATE;
	else
		recoveryTarget = RECOVERY_TARGET_UNSET;
}

static bool
check_recovery_target_xid(char **newval, void **extra, GucSource source)
{
	if (strcmp(*newval, "") != 0)
	{
		TransactionId xid;
		TransactionId *myextra;

		errno = 0;
		xid = (TransactionId) strtoul(*newval, NULL, 0);
		if (errno == EINVAL || errno == ERANGE)
			return false;

		myextra = (TransactionId *) guc_malloc(ERROR, sizeof(TransactionId));
		*myextra = xid;
		*extra = (void *) myextra;
	}
	return true;
}

static void
assign_recovery_target_xid(const char *newval, void *extra)
{
	if (recoveryTarget != RECOVERY_TARGET_UNSET &&
		recoveryTarget != RECOVERY_TARGET_XID)
		error_multiple_recovery_targets();

	if (newval && strcmp(newval, "") != 0)
	{
		recoveryTarget = RECOVERY_TARGET_XID;
		recoveryTargetXid = *((TransactionId *) extra);
	}
	else
		recoveryTarget = RECOVERY_TARGET_UNSET;
}

/*
 * The interpretation of the recovery_target_time string can depend on the
 * time zone setting, so we need to wait until after all GUC processing is
 * done before we can do the final parsing of the string.  This check function
 * only does a parsing pass to catch syntax errors, but we store the string
 * and parse it again when we need to use it.
 */
static bool
check_recovery_target_time(char **newval, void **extra, GucSource source)
{
	if (strcmp(*newval, "") != 0)
	{
		/* reject some special values */
		if (strcmp(*newval, "now") == 0 ||
			strcmp(*newval, "today") == 0 ||
			strcmp(*newval, "tomorrow") == 0 ||
			strcmp(*newval, "yesterday") == 0)
		{
			return false;
		}

		/*
		 * parse timestamp value (see also timestamptz_in())
		 */
		{
			char	   *str = *newval;
			fsec_t		fsec;
			struct pg_tm tt,
					   *tm = &tt;
			int			tz;
			int			dtype;
			int			nf;
			int			dterr;
			char	   *field[MAXDATEFIELDS];
			int			ftype[MAXDATEFIELDS];
			char		workbuf[MAXDATELEN + MAXDATEFIELDS];
			TimestampTz timestamp;

			dterr = ParseDateTime(str, workbuf, sizeof(workbuf),
								  field, ftype, MAXDATEFIELDS, &nf);
			if (dterr == 0)
				dterr = DecodeDateTime(field, ftype, nf, &dtype, tm, &fsec, &tz);
			if (dterr != 0)
				return false;
			if (dtype != DTK_DATE)
				return false;

			if (tm2timestamp(tm, fsec, &tz, &timestamp) != 0)
			{
				GUC_check_errdetail("timestamp out of range: \"%s\"", str);
				return false;
			}
		}
	}
	return true;
}

static void
assign_recovery_target_time(const char *newval, void *extra)
{
	if (recoveryTarget != RECOVERY_TARGET_UNSET &&
		recoveryTarget != RECOVERY_TARGET_TIME)
		error_multiple_recovery_targets();

	if (newval && strcmp(newval, "") != 0)
		recoveryTarget = RECOVERY_TARGET_TIME;
	else
		recoveryTarget = RECOVERY_TARGET_UNSET;
}

static bool
check_recovery_target_name(char **newval, void **extra, GucSource source)
{
	/* Use the value of newval directly */
	if (strlen(*newval) >= MAXFNAMELEN)
	{
		GUC_check_errdetail("%s is too long (maximum %d characters).",
							"recovery_target_name", MAXFNAMELEN - 1);
		return false;
	}
	return true;
}

static void
assign_recovery_target_name(const char *newval, void *extra)
{
	if (recoveryTarget != RECOVERY_TARGET_UNSET &&
		recoveryTarget != RECOVERY_TARGET_NAME)
		error_multiple_recovery_targets();

	if (newval && strcmp(newval, "") != 0)
	{
		recoveryTarget = RECOVERY_TARGET_NAME;
		recoveryTargetName = newval;
	}
	else
		recoveryTarget = RECOVERY_TARGET_UNSET;
}

static bool
check_recovery_target_lsn(char **newval, void **extra, GucSource source)
{
	if (strcmp(*newval, "") != 0)
	{
		XLogRecPtr	lsn;
		XLogRecPtr *myextra;
		bool		have_error = false;

		lsn = pg_lsn_in_internal(*newval, &have_error);
		if (have_error)
			return false;

		myextra = (XLogRecPtr *) guc_malloc(ERROR, sizeof(XLogRecPtr));
		*myextra = lsn;
		*extra = (void *) myextra;
	}
	return true;
}

static void
assign_recovery_target_lsn(const char *newval, void *extra)
{
	if (recoveryTarget != RECOVERY_TARGET_UNSET &&
		recoveryTarget != RECOVERY_TARGET_LSN)
		error_multiple_recovery_targets();

	if (newval && strcmp(newval, "") != 0)
	{
		recoveryTarget = RECOVERY_TARGET_LSN;
		recoveryTargetLSN = *((XLogRecPtr *) extra);
	}
	else
		recoveryTarget = RECOVERY_TARGET_UNSET;
}

static bool
check_primary_slot_name(char **newval, void **extra, GucSource source)
{
	if (*newval && strcmp(*newval, "") != 0 &&
		!ReplicationSlotValidateName(*newval, WARNING))
		return false;

	return true;
}

static bool
check_default_with_oids(bool *newval, void **extra, GucSource source)
{
	if (*newval)
	{
		/* check the GUC's definition for an explanation */
		GUC_check_errcode(ERRCODE_FEATURE_NOT_SUPPORTED);
		GUC_check_errmsg("tables declared WITH OIDS are not supported");

		return false;
	}

	return true;
}

#include "guc-file.c"<|MERGE_RESOLUTION|>--- conflicted
+++ resolved
@@ -3392,7 +3392,6 @@
 	},
 
 	{
-<<<<<<< HEAD
 		{"huge_page_size", PGC_POSTMASTER, RESOURCES_MEM,
 			gettext_noop("The size of huge page that should be requested."),
 			NULL,
@@ -3401,7 +3400,8 @@
 		&huge_page_size,
 		0, 0, INT_MAX,
 		check_huge_page_size, NULL, NULL
-=======
+	},
+
 		{"compress_address_flush_chunks", PGC_SIGHUP, COMPRESS_OPTIONS,
 			gettext_noop("Set the maximum number of chunks allocated between two flush compressed address files."),
 			NULL
@@ -3409,7 +3409,6 @@
 		&compress_address_flush_chunks,
 		5000, 0, INT_MAX,
 		NULL, NULL, NULL
->>>>>>> 21d92735
 	},
 
 	/* End-of-list marker */
